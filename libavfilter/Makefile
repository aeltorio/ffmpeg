include $(SUBDIR)../config.mak

NAME = avfilter

HEADERS = avfilter.h                                                    \
          avfiltergraph.h                                               \
          buffersink.h                                                  \
          buffersrc.h                                                   \
          version.h                                                     \

OBJS = allfilters.o                                                     \
       audio.o                                                          \
       avfilter.o                                                       \
       avfiltergraph.o                                                  \
       buffersink.o                                                     \
       buffersrc.o                                                      \
       drawutils.o                                                      \
       fifo.o                                                           \
       formats.o                                                        \
       framepool.o                                                      \
       framequeue.o                                                     \
       graphdump.o                                                      \
       graphparser.o                                                    \
       opencl_allkernels.o                                              \
       transform.o                                                      \
       video.o                                                          \

OBJS-$(HAVE_THREADS)                         += pthread.o

# audio filters
OBJS-$(CONFIG_ABENCH_FILTER)                 += f_bench.o
OBJS-$(CONFIG_ACOMPRESSOR_FILTER)            += af_sidechaincompress.o
OBJS-$(CONFIG_ACROSSFADE_FILTER)             += af_afade.o
OBJS-$(CONFIG_ACRUSHER_FILTER)               += af_acrusher.o
OBJS-$(CONFIG_ADELAY_FILTER)                 += af_adelay.o
OBJS-$(CONFIG_AECHO_FILTER)                  += af_aecho.o
OBJS-$(CONFIG_AEMPHASIS_FILTER)              += af_aemphasis.o
OBJS-$(CONFIG_AEVAL_FILTER)                  += aeval.o
OBJS-$(CONFIG_AFADE_FILTER)                  += af_afade.o
OBJS-$(CONFIG_AFFTFILT_FILTER)               += af_afftfilt.o window_func.o
OBJS-$(CONFIG_AFORMAT_FILTER)                += af_aformat.o
OBJS-$(CONFIG_AGATE_FILTER)                  += af_agate.o
OBJS-$(CONFIG_AINTERLEAVE_FILTER)            += f_interleave.o
OBJS-$(CONFIG_ALIMITER_FILTER)               += af_alimiter.o
OBJS-$(CONFIG_ALLPASS_FILTER)                += af_biquads.o
OBJS-$(CONFIG_ALOOP_FILTER)                  += f_loop.o
OBJS-$(CONFIG_AMERGE_FILTER)                 += af_amerge.o
OBJS-$(CONFIG_AMETADATA_FILTER)              += f_metadata.o
OBJS-$(CONFIG_AMIX_FILTER)                   += af_amix.o
OBJS-$(CONFIG_ANEQUALIZER_FILTER)            += af_anequalizer.o
OBJS-$(CONFIG_ANULL_FILTER)                  += af_anull.o
OBJS-$(CONFIG_APAD_FILTER)                   += af_apad.o
OBJS-$(CONFIG_APERMS_FILTER)                 += f_perms.o
OBJS-$(CONFIG_APHASER_FILTER)                += af_aphaser.o generate_wave_table.o
OBJS-$(CONFIG_APULSATOR_FILTER)              += af_apulsator.o
OBJS-$(CONFIG_AREALTIME_FILTER)              += f_realtime.o
OBJS-$(CONFIG_ARESAMPLE_FILTER)              += af_aresample.o
OBJS-$(CONFIG_AREVERSE_FILTER)               += f_reverse.o
OBJS-$(CONFIG_ASELECT_FILTER)                += f_select.o
OBJS-$(CONFIG_ASENDCMD_FILTER)               += f_sendcmd.o
OBJS-$(CONFIG_ASETNSAMPLES_FILTER)           += af_asetnsamples.o
OBJS-$(CONFIG_ASETPTS_FILTER)                += setpts.o
OBJS-$(CONFIG_ASETRATE_FILTER)               += af_asetrate.o
OBJS-$(CONFIG_ASETTB_FILTER)                 += settb.o
OBJS-$(CONFIG_ASHOWINFO_FILTER)              += af_ashowinfo.o
OBJS-$(CONFIG_ASIDEDATA_FILTER)              += f_sidedata.o
OBJS-$(CONFIG_ASPLIT_FILTER)                 += split.o
OBJS-$(CONFIG_ASTATS_FILTER)                 += af_astats.o
OBJS-$(CONFIG_ASTREAMSELECT_FILTER)          += f_streamselect.o
OBJS-$(CONFIG_ASYNCTS_FILTER)                += af_asyncts.o
OBJS-$(CONFIG_ATEMPO_FILTER)                 += af_atempo.o
OBJS-$(CONFIG_ATRIM_FILTER)                  += trim.o
OBJS-$(CONFIG_AZMQ_FILTER)                   += f_zmq.o
OBJS-$(CONFIG_BANDPASS_FILTER)               += af_biquads.o
OBJS-$(CONFIG_BANDREJECT_FILTER)             += af_biquads.o
OBJS-$(CONFIG_BASS_FILTER)                   += af_biquads.o
OBJS-$(CONFIG_BIQUAD_FILTER)                 += af_biquads.o
OBJS-$(CONFIG_BS2B_FILTER)                   += af_bs2b.o
OBJS-$(CONFIG_CHANNELMAP_FILTER)             += af_channelmap.o
OBJS-$(CONFIG_CHANNELSPLIT_FILTER)           += af_channelsplit.o
OBJS-$(CONFIG_CHORUS_FILTER)                 += af_chorus.o generate_wave_table.o
OBJS-$(CONFIG_COMPAND_FILTER)                += af_compand.o
OBJS-$(CONFIG_COMPENSATIONDELAY_FILTER)      += af_compensationdelay.o
OBJS-$(CONFIG_CRYSTALIZER_FILTER)            += af_crystalizer.o
OBJS-$(CONFIG_DCSHIFT_FILTER)                += af_dcshift.o
OBJS-$(CONFIG_DYNAUDNORM_FILTER)             += af_dynaudnorm.o
OBJS-$(CONFIG_EARWAX_FILTER)                 += af_earwax.o
OBJS-$(CONFIG_EBUR128_FILTER)                += f_ebur128.o
OBJS-$(CONFIG_EQUALIZER_FILTER)              += af_biquads.o
OBJS-$(CONFIG_EXTRASTEREO_FILTER)            += af_extrastereo.o
OBJS-$(CONFIG_FIREQUALIZER_FILTER)           += af_firequalizer.o
OBJS-$(CONFIG_FLANGER_FILTER)                += af_flanger.o generate_wave_table.o
OBJS-$(CONFIG_HDCD_FILTER)                   += af_hdcd.o
OBJS-$(CONFIG_HIGHPASS_FILTER)               += af_biquads.o
OBJS-$(CONFIG_JOIN_FILTER)                   += af_join.o
OBJS-$(CONFIG_LADSPA_FILTER)                 += af_ladspa.o
OBJS-$(CONFIG_LOUDNORM_FILTER)               += af_loudnorm.o ebur128.o
OBJS-$(CONFIG_LOWPASS_FILTER)                += af_biquads.o
OBJS-$(CONFIG_PAN_FILTER)                    += af_pan.o
OBJS-$(CONFIG_REPLAYGAIN_FILTER)             += af_replaygain.o
OBJS-$(CONFIG_RESAMPLE_FILTER)               += af_resample.o
OBJS-$(CONFIG_RUBBERBAND_FILTER)             += af_rubberband.o
OBJS-$(CONFIG_SIDECHAINCOMPRESS_FILTER)      += af_sidechaincompress.o
OBJS-$(CONFIG_SIDECHAINGATE_FILTER)          += af_agate.o
OBJS-$(CONFIG_SILENCEDETECT_FILTER)          += af_silencedetect.o
OBJS-$(CONFIG_SILENCEREMOVE_FILTER)          += af_silenceremove.o
OBJS-$(CONFIG_SOFALIZER_FILTER)              += af_sofalizer.o
OBJS-$(CONFIG_STEREOTOOLS_FILTER)            += af_stereotools.o
OBJS-$(CONFIG_STEREOWIDEN_FILTER)            += af_stereowiden.o
OBJS-$(CONFIG_TREBLE_FILTER)                 += af_biquads.o
OBJS-$(CONFIG_TREMOLO_FILTER)                += af_tremolo.o
OBJS-$(CONFIG_VIBRATO_FILTER)                += af_vibrato.o generate_wave_table.o
OBJS-$(CONFIG_VOLUME_FILTER)                 += af_volume.o
OBJS-$(CONFIG_VOLUMEDETECT_FILTER)           += af_volumedetect.o

OBJS-$(CONFIG_AEVALSRC_FILTER)               += aeval.o
OBJS-$(CONFIG_ANOISESRC_FILTER)              += asrc_anoisesrc.o
OBJS-$(CONFIG_ANULLSRC_FILTER)               += asrc_anullsrc.o
OBJS-$(CONFIG_FLITE_FILTER)                  += asrc_flite.o
OBJS-$(CONFIG_SINE_FILTER)                   += asrc_sine.o

OBJS-$(CONFIG_ANULLSINK_FILTER)              += asink_anullsink.o

# video filters
OBJS-$(CONFIG_ALPHAEXTRACT_FILTER)           += vf_extractplanes.o
OBJS-$(CONFIG_ALPHAMERGE_FILTER)             += vf_alphamerge.o
OBJS-$(CONFIG_ASS_FILTER)                    += vf_subtitles.o
OBJS-$(CONFIG_ATADENOISE_FILTER)             += vf_atadenoise.o
OBJS-$(CONFIG_AVGBLUR_FILTER)                += vf_avgblur.o
OBJS-$(CONFIG_BBOX_FILTER)                   += bbox.o vf_bbox.o
OBJS-$(CONFIG_BENCH_FILTER)                  += f_bench.o
OBJS-$(CONFIG_BITPLANENOISE_FILTER)          += vf_bitplanenoise.o
OBJS-$(CONFIG_BLACKDETECT_FILTER)            += vf_blackdetect.o
OBJS-$(CONFIG_BLACKFRAME_FILTER)             += vf_blackframe.o
OBJS-$(CONFIG_BLEND_FILTER)                  += vf_blend.o dualinput.o framesync.o
OBJS-$(CONFIG_BOXBLUR_FILTER)                += vf_boxblur.o
OBJS-$(CONFIG_BWDIF_FILTER)                  += vf_bwdif.o
OBJS-$(CONFIG_CHROMAKEY_FILTER)              += vf_chromakey.o
OBJS-$(CONFIG_CIESCOPE_FILTER)               += vf_ciescope.o
OBJS-$(CONFIG_CODECVIEW_FILTER)              += vf_codecview.o
OBJS-$(CONFIG_COLORBALANCE_FILTER)           += vf_colorbalance.o
OBJS-$(CONFIG_COLORCHANNELMIXER_FILTER)      += vf_colorchannelmixer.o
OBJS-$(CONFIG_COLORKEY_FILTER)               += vf_colorkey.o
OBJS-$(CONFIG_COLORLEVELS_FILTER)            += vf_colorlevels.o
OBJS-$(CONFIG_COLORMATRIX_FILTER)            += vf_colormatrix.o
OBJS-$(CONFIG_COLORSPACE_FILTER)             += vf_colorspace.o colorspacedsp.o
OBJS-$(CONFIG_CONVOLUTION_FILTER)            += vf_convolution.o
OBJS-$(CONFIG_COPY_FILTER)                   += vf_copy.o
OBJS-$(CONFIG_COREIMAGE_FILTER)              += vf_coreimage.o
OBJS-$(CONFIG_COVER_RECT_FILTER)             += vf_cover_rect.o lavfutils.o
OBJS-$(CONFIG_CROP_FILTER)                   += vf_crop.o
OBJS-$(CONFIG_CROPDETECT_FILTER)             += vf_cropdetect.o
<<<<<<< HEAD
OBJS-$(CONFIG_CURVES_FILTER)                 += vf_curves.o
OBJS-$(CONFIG_DATASCOPE_FILTER)              += vf_datascope.o
OBJS-$(CONFIG_DCTDNOIZ_FILTER)               += vf_dctdnoiz.o
OBJS-$(CONFIG_DEBAND_FILTER)                 += vf_deband.o
OBJS-$(CONFIG_DECIMATE_FILTER)               += vf_decimate.o
OBJS-$(CONFIG_DEFLATE_FILTER)                += vf_neighbor.o
OBJS-$(CONFIG_DEINTERLACE_VAAPI_FILTER)      += vf_deinterlace_vaapi.o
OBJS-$(CONFIG_DEJUDDER_FILTER)               += vf_dejudder.o
=======
OBJS-$(CONFIG_DEINTERLACE_QSV_FILTER)        += vf_deinterlace_qsv.o
>>>>>>> ad71d327
OBJS-$(CONFIG_DELOGO_FILTER)                 += vf_delogo.o
OBJS-$(CONFIG_DESHAKE_FILTER)                += vf_deshake.o
OBJS-$(CONFIG_DETELECINE_FILTER)             += vf_detelecine.o
OBJS-$(CONFIG_DILATION_FILTER)               += vf_neighbor.o
OBJS-$(CONFIG_DISPLACE_FILTER)               += vf_displace.o framesync.o
OBJS-$(CONFIG_DRAWBOX_FILTER)                += vf_drawbox.o
OBJS-$(CONFIG_DRAWGRAPH_FILTER)              += f_drawgraph.o
OBJS-$(CONFIG_DRAWGRID_FILTER)               += vf_drawbox.o
OBJS-$(CONFIG_DRAWTEXT_FILTER)               += vf_drawtext.o
OBJS-$(CONFIG_EDGEDETECT_FILTER)             += vf_edgedetect.o
OBJS-$(CONFIG_ELBG_FILTER)                   += vf_elbg.o
OBJS-$(CONFIG_EQ_FILTER)                     += vf_eq.o
OBJS-$(CONFIG_EROSION_FILTER)                += vf_neighbor.o
OBJS-$(CONFIG_EXTRACTPLANES_FILTER)          += vf_extractplanes.o
OBJS-$(CONFIG_FADE_FILTER)                   += vf_fade.o
OBJS-$(CONFIG_FFTFILT_FILTER)                += vf_fftfilt.o
OBJS-$(CONFIG_FIELD_FILTER)                  += vf_field.o
OBJS-$(CONFIG_FIELDHINT_FILTER)              += vf_fieldhint.o
OBJS-$(CONFIG_FIELDMATCH_FILTER)             += vf_fieldmatch.o
OBJS-$(CONFIG_FIELDORDER_FILTER)             += vf_fieldorder.o
OBJS-$(CONFIG_FIND_RECT_FILTER)              += vf_find_rect.o lavfutils.o
OBJS-$(CONFIG_FORMAT_FILTER)                 += vf_format.o
OBJS-$(CONFIG_FPS_FILTER)                    += vf_fps.o
OBJS-$(CONFIG_FRAMEPACK_FILTER)              += vf_framepack.o
OBJS-$(CONFIG_FRAMERATE_FILTER)              += vf_framerate.o
OBJS-$(CONFIG_FRAMESTEP_FILTER)              += vf_framestep.o
OBJS-$(CONFIG_FREI0R_FILTER)                 += vf_frei0r.o
OBJS-$(CONFIG_FSPP_FILTER)                   += vf_fspp.o
OBJS-$(CONFIG_GBLUR_FILTER)                  += vf_gblur.o
OBJS-$(CONFIG_GEQ_FILTER)                    += vf_geq.o
OBJS-$(CONFIG_GRADFUN_FILTER)                += vf_gradfun.o
OBJS-$(CONFIG_HALDCLUT_FILTER)               += vf_lut3d.o dualinput.o framesync.o
OBJS-$(CONFIG_HFLIP_FILTER)                  += vf_hflip.o
OBJS-$(CONFIG_HISTEQ_FILTER)                 += vf_histeq.o
OBJS-$(CONFIG_HISTOGRAM_FILTER)              += vf_histogram.o
OBJS-$(CONFIG_HQDN3D_FILTER)                 += vf_hqdn3d.o
OBJS-$(CONFIG_HQX_FILTER)                    += vf_hqx.o
OBJS-$(CONFIG_HSTACK_FILTER)                 += vf_stack.o framesync.o
OBJS-$(CONFIG_HUE_FILTER)                    += vf_hue.o
OBJS-$(CONFIG_HWDOWNLOAD_FILTER)             += vf_hwdownload.o
OBJS-$(CONFIG_HWUPLOAD_CUDA_FILTER)          += vf_hwupload_cuda.o
OBJS-$(CONFIG_HWUPLOAD_FILTER)               += vf_hwupload.o
OBJS-$(CONFIG_HYSTERESIS_FILTER)             += vf_hysteresis.o framesync.o
OBJS-$(CONFIG_IDET_FILTER)                   += vf_idet.o
OBJS-$(CONFIG_IL_FILTER)                     += vf_il.o
OBJS-$(CONFIG_INFLATE_FILTER)                += vf_neighbor.o
OBJS-$(CONFIG_INTERLACE_FILTER)              += vf_interlace.o
OBJS-$(CONFIG_INTERLEAVE_FILTER)             += f_interleave.o
OBJS-$(CONFIG_KERNDEINT_FILTER)              += vf_kerndeint.o
OBJS-$(CONFIG_LENSCORRECTION_FILTER)         += vf_lenscorrection.o
OBJS-$(CONFIG_LOOP_FILTER)                   += f_loop.o
OBJS-$(CONFIG_LUT_FILTER)                    += vf_lut.o
OBJS-$(CONFIG_LUT2_FILTER)                   += vf_lut2.o framesync.o
OBJS-$(CONFIG_LUT3D_FILTER)                  += vf_lut3d.o
OBJS-$(CONFIG_LUTRGB_FILTER)                 += vf_lut.o
OBJS-$(CONFIG_LUTYUV_FILTER)                 += vf_lut.o
OBJS-$(CONFIG_MASKEDCLAMP_FILTER)            += vf_maskedclamp.o framesync.o
OBJS-$(CONFIG_MASKEDMERGE_FILTER)            += vf_maskedmerge.o framesync.o
OBJS-$(CONFIG_MCDEINT_FILTER)                += vf_mcdeint.o
OBJS-$(CONFIG_MERGEPLANES_FILTER)            += vf_mergeplanes.o framesync.o
OBJS-$(CONFIG_MESTIMATE_FILTER)              += vf_mestimate.o motion_estimation.o
OBJS-$(CONFIG_METADATA_FILTER)               += f_metadata.o
OBJS-$(CONFIG_MIDEQUALIZER_FILTER)           += vf_midequalizer.o framesync.o
OBJS-$(CONFIG_MINTERPOLATE_FILTER)           += vf_minterpolate.o motion_estimation.o
OBJS-$(CONFIG_MPDECIMATE_FILTER)             += vf_mpdecimate.o
OBJS-$(CONFIG_NEGATE_FILTER)                 += vf_lut.o
OBJS-$(CONFIG_NLMEANS_FILTER)                += vf_nlmeans.o
OBJS-$(CONFIG_NNEDI_FILTER)                  += vf_nnedi.o
OBJS-$(CONFIG_NOFORMAT_FILTER)               += vf_format.o
OBJS-$(CONFIG_NOISE_FILTER)                  += vf_noise.o
OBJS-$(CONFIG_NULL_FILTER)                   += vf_null.o
OBJS-$(CONFIG_OCR_FILTER)                    += vf_ocr.o
OBJS-$(CONFIG_OCV_FILTER)                    += vf_libopencv.o
OBJS-$(CONFIG_OPENCL)                        += deshake_opencl.o unsharp_opencl.o
OBJS-$(CONFIG_OVERLAY_FILTER)                += vf_overlay.o dualinput.o framesync.o
OBJS-$(CONFIG_OWDENOISE_FILTER)              += vf_owdenoise.o
OBJS-$(CONFIG_PAD_FILTER)                    += vf_pad.o
OBJS-$(CONFIG_PALETTEGEN_FILTER)             += vf_palettegen.o
OBJS-$(CONFIG_PALETTEUSE_FILTER)             += vf_paletteuse.o dualinput.o framesync.o
OBJS-$(CONFIG_PERMS_FILTER)                  += f_perms.o
OBJS-$(CONFIG_PERSPECTIVE_FILTER)            += vf_perspective.o
OBJS-$(CONFIG_PHASE_FILTER)                  += vf_phase.o
OBJS-$(CONFIG_PIXDESCTEST_FILTER)            += vf_pixdesctest.o
OBJS-$(CONFIG_PP_FILTER)                     += vf_pp.o
OBJS-$(CONFIG_PP7_FILTER)                    += vf_pp7.o
OBJS-$(CONFIG_PREMULTIPLY_FILTER)            += vf_premultiply.o framesync.o
OBJS-$(CONFIG_PREWITT_FILTER)                += vf_convolution.o
OBJS-$(CONFIG_PSNR_FILTER)                   += vf_psnr.o dualinput.o framesync.o
OBJS-$(CONFIG_PULLUP_FILTER)                 += vf_pullup.o
OBJS-$(CONFIG_QP_FILTER)                     += vf_qp.o
OBJS-$(CONFIG_RANDOM_FILTER)                 += vf_random.o
OBJS-$(CONFIG_READEIA608_FILTER)             += vf_readeia608.o
OBJS-$(CONFIG_READVITC_FILTER)               += vf_readvitc.o
OBJS-$(CONFIG_REALTIME_FILTER)               += f_realtime.o
OBJS-$(CONFIG_REMAP_FILTER)                  += vf_remap.o framesync.o
OBJS-$(CONFIG_REMOVEGRAIN_FILTER)            += vf_removegrain.o
OBJS-$(CONFIG_REMOVELOGO_FILTER)             += bbox.o lswsutils.o lavfutils.o vf_removelogo.o
OBJS-$(CONFIG_REPEATFIELDS_FILTER)           += vf_repeatfields.o
OBJS-$(CONFIG_REVERSE_FILTER)                += f_reverse.o
OBJS-$(CONFIG_ROTATE_FILTER)                 += vf_rotate.o
OBJS-$(CONFIG_SAB_FILTER)                    += vf_sab.o
OBJS-$(CONFIG_SCALE_FILTER)                  += vf_scale.o scale.o
OBJS-$(CONFIG_SCALE_NPP_FILTER)              += vf_scale_npp.o scale.o
OBJS-$(CONFIG_SCALE_QSV_FILTER)              += vf_scale_qsv.o
OBJS-$(CONFIG_SCALE_VAAPI_FILTER)            += vf_scale_vaapi.o scale.o
OBJS-$(CONFIG_SCALE2REF_FILTER)              += vf_scale.o scale.o
OBJS-$(CONFIG_SELECT_FILTER)                 += f_select.o
OBJS-$(CONFIG_SELECTIVECOLOR_FILTER)         += vf_selectivecolor.o
OBJS-$(CONFIG_SENDCMD_FILTER)                += f_sendcmd.o
OBJS-$(CONFIG_SEPARATEFIELDS_FILTER)         += vf_separatefields.o
OBJS-$(CONFIG_SETDAR_FILTER)                 += vf_aspect.o
OBJS-$(CONFIG_SETFIELD_FILTER)               += vf_setfield.o
OBJS-$(CONFIG_SETPTS_FILTER)                 += setpts.o
OBJS-$(CONFIG_SETSAR_FILTER)                 += vf_aspect.o
OBJS-$(CONFIG_SETTB_FILTER)                  += settb.o
OBJS-$(CONFIG_SHOWINFO_FILTER)               += vf_showinfo.o
OBJS-$(CONFIG_SHOWPALETTE_FILTER)            += vf_showpalette.o
OBJS-$(CONFIG_SHUFFLEFRAMES_FILTER)          += vf_shuffleframes.o
OBJS-$(CONFIG_SHUFFLEPLANES_FILTER)          += vf_shuffleplanes.o
OBJS-$(CONFIG_SIDEDATA_FILTER)               += f_sidedata.o
OBJS-$(CONFIG_SIGNALSTATS_FILTER)            += vf_signalstats.o
OBJS-$(CONFIG_SMARTBLUR_FILTER)              += vf_smartblur.o
OBJS-$(CONFIG_SOBEL_FILTER)                  += vf_convolution.o
OBJS-$(CONFIG_SPLIT_FILTER)                  += split.o
OBJS-$(CONFIG_SPP_FILTER)                    += vf_spp.o
OBJS-$(CONFIG_SSIM_FILTER)                   += vf_ssim.o dualinput.o framesync.o
OBJS-$(CONFIG_STEREO3D_FILTER)               += vf_stereo3d.o
OBJS-$(CONFIG_STREAMSELECT_FILTER)           += f_streamselect.o
OBJS-$(CONFIG_SUBTITLES_FILTER)              += vf_subtitles.o
OBJS-$(CONFIG_SUPER2XSAI_FILTER)             += vf_super2xsai.o
OBJS-$(CONFIG_SWAPRECT_FILTER)               += vf_swaprect.o
OBJS-$(CONFIG_SWAPUV_FILTER)                 += vf_swapuv.o
OBJS-$(CONFIG_TBLEND_FILTER)                 += vf_blend.o dualinput.o framesync.o
OBJS-$(CONFIG_TELECINE_FILTER)               += vf_telecine.o
OBJS-$(CONFIG_THRESHOLD_FILTER)              += vf_threshold.o
OBJS-$(CONFIG_THUMBNAIL_FILTER)              += vf_thumbnail.o
OBJS-$(CONFIG_TILE_FILTER)                   += vf_tile.o
OBJS-$(CONFIG_TINTERLACE_FILTER)             += vf_tinterlace.o
OBJS-$(CONFIG_TRANSPOSE_FILTER)              += vf_transpose.o
OBJS-$(CONFIG_TRIM_FILTER)                   += trim.o
OBJS-$(CONFIG_UNSHARP_FILTER)                += vf_unsharp.o
OBJS-$(CONFIG_USPP_FILTER)                   += vf_uspp.o
OBJS-$(CONFIG_VAGUEDENOISER_FILTER)          += vf_vaguedenoiser.o
OBJS-$(CONFIG_VECTORSCOPE_FILTER)            += vf_vectorscope.o
OBJS-$(CONFIG_VFLIP_FILTER)                  += vf_vflip.o
OBJS-$(CONFIG_VIDSTABDETECT_FILTER)          += vidstabutils.o vf_vidstabdetect.o
OBJS-$(CONFIG_VIDSTABTRANSFORM_FILTER)       += vidstabutils.o vf_vidstabtransform.o
OBJS-$(CONFIG_VIGNETTE_FILTER)               += vf_vignette.o
OBJS-$(CONFIG_VSTACK_FILTER)                 += vf_stack.o framesync.o
OBJS-$(CONFIG_W3FDIF_FILTER)                 += vf_w3fdif.o
OBJS-$(CONFIG_WAVEFORM_FILTER)               += vf_waveform.o
OBJS-$(CONFIG_WEAVE_FILTER)                  += vf_weave.o
OBJS-$(CONFIG_XBR_FILTER)                    += vf_xbr.o
OBJS-$(CONFIG_YADIF_FILTER)                  += vf_yadif.o
OBJS-$(CONFIG_ZMQ_FILTER)                    += f_zmq.o
OBJS-$(CONFIG_ZOOMPAN_FILTER)                += vf_zoompan.o
OBJS-$(CONFIG_ZSCALE_FILTER)                 += vf_zscale.o

OBJS-$(CONFIG_ALLRGB_FILTER)                 += vsrc_testsrc.o
OBJS-$(CONFIG_ALLYUV_FILTER)                 += vsrc_testsrc.o
OBJS-$(CONFIG_CELLAUTO_FILTER)               += vsrc_cellauto.o
OBJS-$(CONFIG_COLOR_FILTER)                  += vsrc_testsrc.o
OBJS-$(CONFIG_COREIMAGESRC_FILTER)           += vf_coreimage.o
OBJS-$(CONFIG_FREI0R_SRC_FILTER)             += vf_frei0r.o
OBJS-$(CONFIG_HALDCLUTSRC_FILTER)            += vsrc_testsrc.o
OBJS-$(CONFIG_LIFE_FILTER)                   += vsrc_life.o
OBJS-$(CONFIG_MANDELBROT_FILTER)             += vsrc_mandelbrot.o
OBJS-$(CONFIG_MPTESTSRC_FILTER)              += vsrc_mptestsrc.o
OBJS-$(CONFIG_NULLSRC_FILTER)                += vsrc_testsrc.o
OBJS-$(CONFIG_RGBTESTSRC_FILTER)             += vsrc_testsrc.o
OBJS-$(CONFIG_SMPTEBARS_FILTER)              += vsrc_testsrc.o
OBJS-$(CONFIG_SMPTEHDBARS_FILTER)            += vsrc_testsrc.o
OBJS-$(CONFIG_TESTSRC_FILTER)                += vsrc_testsrc.o
OBJS-$(CONFIG_TESTSRC2_FILTER)               += vsrc_testsrc.o
OBJS-$(CONFIG_YUVTESTSRC_FILTER)             += vsrc_testsrc.o

OBJS-$(CONFIG_NULLSINK_FILTER)               += vsink_nullsink.o

# multimedia filters
OBJS-$(CONFIG_ABITSCOPE_FILTER)              += avf_abitscope.o
OBJS-$(CONFIG_ADRAWGRAPH_FILTER)             += f_drawgraph.o
OBJS-$(CONFIG_AHISTOGRAM_FILTER)             += avf_ahistogram.o
OBJS-$(CONFIG_APHASEMETER_FILTER)            += avf_aphasemeter.o
OBJS-$(CONFIG_AVECTORSCOPE_FILTER)           += avf_avectorscope.o
OBJS-$(CONFIG_CONCAT_FILTER)                 += avf_concat.o
OBJS-$(CONFIG_SHOWCQT_FILTER)                += avf_showcqt.o lswsutils.o lavfutils.o
OBJS-$(CONFIG_SHOWFREQS_FILTER)              += avf_showfreqs.o window_func.o
OBJS-$(CONFIG_SHOWSPECTRUM_FILTER)           += avf_showspectrum.o window_func.o
OBJS-$(CONFIG_SHOWSPECTRUMPIC_FILTER)        += avf_showspectrum.o window_func.o
OBJS-$(CONFIG_SHOWVOLUME_FILTER)             += avf_showvolume.o
OBJS-$(CONFIG_SHOWWAVES_FILTER)              += avf_showwaves.o
OBJS-$(CONFIG_SHOWWAVESPIC_FILTER)           += avf_showwaves.o
OBJS-$(CONFIG_SPECTRUMSYNTH_FILTER)          += vaf_spectrumsynth.o window_func.o

# multimedia sources
OBJS-$(CONFIG_AMOVIE_FILTER)                 += src_movie.o
OBJS-$(CONFIG_MOVIE_FILTER)                  += src_movie.o

# Windows resource file
SLIBOBJS-$(HAVE_GNU_WINDRES)                 += avfilterres.o

SKIPHEADERS-$(CONFIG_LIBVIDSTAB)             += vidstabutils.h
SKIPHEADERS-$(CONFIG_OPENCL)                 += opencl_internal.h deshake_opencl_kernel.h unsharp_opencl_kernel.h

OBJS-$(CONFIG_SHARED)                        += log2_tab.o

TOOLS     = graph2dot
TESTPROGS = drawutils filtfmts formats integral

TOOLS-$(CONFIG_LIBZMQ) += zmqsend

clean::
	$(RM) $(CLEANSUFFIXES:%=libavfilter/libmpcodecs/%)<|MERGE_RESOLUTION|>--- conflicted
+++ resolved
@@ -150,18 +150,15 @@
 OBJS-$(CONFIG_COVER_RECT_FILTER)             += vf_cover_rect.o lavfutils.o
 OBJS-$(CONFIG_CROP_FILTER)                   += vf_crop.o
 OBJS-$(CONFIG_CROPDETECT_FILTER)             += vf_cropdetect.o
-<<<<<<< HEAD
 OBJS-$(CONFIG_CURVES_FILTER)                 += vf_curves.o
 OBJS-$(CONFIG_DATASCOPE_FILTER)              += vf_datascope.o
 OBJS-$(CONFIG_DCTDNOIZ_FILTER)               += vf_dctdnoiz.o
 OBJS-$(CONFIG_DEBAND_FILTER)                 += vf_deband.o
 OBJS-$(CONFIG_DECIMATE_FILTER)               += vf_decimate.o
 OBJS-$(CONFIG_DEFLATE_FILTER)                += vf_neighbor.o
+OBJS-$(CONFIG_DEINTERLACE_QSV_FILTER)        += vf_deinterlace_qsv.o
 OBJS-$(CONFIG_DEINTERLACE_VAAPI_FILTER)      += vf_deinterlace_vaapi.o
 OBJS-$(CONFIG_DEJUDDER_FILTER)               += vf_dejudder.o
-=======
-OBJS-$(CONFIG_DEINTERLACE_QSV_FILTER)        += vf_deinterlace_qsv.o
->>>>>>> ad71d327
 OBJS-$(CONFIG_DELOGO_FILTER)                 += vf_delogo.o
 OBJS-$(CONFIG_DESHAKE_FILTER)                += vf_deshake.o
 OBJS-$(CONFIG_DETELECINE_FILTER)             += vf_detelecine.o

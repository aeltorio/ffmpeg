/*
 * copyright (c) 2009 Michael Niedermayer
 *
 * This file is part of FFmpeg.
 *
 * FFmpeg is free software; you can redistribute it and/or
 * modify it under the terms of the GNU Lesser General Public
 * License as published by the Free Software Foundation; either
 * version 2.1 of the License, or (at your option) any later version.
 *
 * FFmpeg is distributed in the hope that it will be useful,
 * but WITHOUT ANY WARRANTY; without even the implied warranty of
 * MERCHANTABILITY or FITNESS FOR A PARTICULAR PURPOSE.  See the GNU
 * Lesser General Public License for more details.
 *
 * You should have received a copy of the GNU Lesser General Public
 * License along with FFmpeg; if not, write to the Free Software
 * Foundation, Inc., 51 Franklin Street, Fifth Floor, Boston, MA 02110-1301 USA
 */

#include <string.h>

#include "avstring.h"
#include "dict.h"
#include "internal.h"
#include "mem.h"

struct AVDictionary {
    int count;
    AVDictionaryEntry *elems;
};

int av_dict_count(const AVDictionary *m)
{
    return m ? m->count : 0;
}

AVDictionaryEntry *av_dict_get(AVDictionary *m, const char *key,
                               const AVDictionaryEntry *prev, int flags)
{
    unsigned int i, j;

    if (!m)
        return NULL;

    if (prev)
        i = prev - m->elems + 1;
    else
        i = 0;

<<<<<<< HEAD
    for(; i<m->count; i++){
        const char *s= m->elems[i].key;
        if(flags & AV_DICT_MATCH_CASE) for(j=0;            s[j]  ==            key[j]  && key[j]; j++);
        else                           for(j=0; av_toupper(s[j]) == av_toupper(key[j]) && key[j]; j++);
        if(key[j])
=======
    for (; i < m->count; i++) {
        const char *s = m->elems[i].key;
        if (flags & AV_DICT_MATCH_CASE)
            for (j = 0; s[j] == key[j] && key[j]; j++)
                ;
        else
            for (j = 0; av_toupper(s[j]) == av_toupper(key[j]) && key[j]; j++)
                ;
        if (key[j])
>>>>>>> 93d216d3
            continue;
        if (s[j] && !(flags & AV_DICT_IGNORE_SUFFIX))
            continue;
        return &m->elems[i];
    }
    return NULL;
}

int av_dict_set(AVDictionary **pm, const char *key, const char *value,
                int flags)
{
    AVDictionary *m = *pm;
    AVDictionaryEntry *tag = av_dict_get(m, key, NULL, flags);
    char *oldval = NULL;

    if (!m)
        m = *pm = av_mallocz(sizeof(*m));

    if (tag) {
        if (flags & AV_DICT_DONT_OVERWRITE)
            return 0;
        if (flags & AV_DICT_APPEND)
            oldval = tag->value;
        else
            av_free(tag->value);
        av_free(tag->key);
        *tag = m->elems[--m->count];
    } else {
        AVDictionaryEntry *tmp = av_realloc(m->elems,
                                            (m->count + 1) * sizeof(*m->elems));
        if (tmp)
            m->elems = tmp;
        else
            return AVERROR(ENOMEM);
    }
    if (value) {
<<<<<<< HEAD
        if (flags & AV_DICT_DONT_STRDUP_KEY) {
            m->elems[m->count].key = (char*)(intptr_t)key;
        } else
=======
        if (flags & AV_DICT_DONT_STRDUP_KEY)
            m->elems[m->count].key = key;
        else
>>>>>>> 93d216d3
            m->elems[m->count].key = av_strdup(key);
        if (flags & AV_DICT_DONT_STRDUP_VAL) {
            m->elems[m->count].value = (char*)(intptr_t)value;
        } else if (oldval && flags & AV_DICT_APPEND) {
            int len = strlen(oldval) + strlen(value) + 1;
            char *newval = av_mallocz(len);
            if (!newval)
                return AVERROR(ENOMEM);
            av_strlcat(newval, oldval, len);
            av_freep(&oldval);
            av_strlcat(newval, value, len);
            m->elems[m->count].value = newval;
        } else
            m->elems[m->count].value = av_strdup(value);
        m->count++;
    }
    if (!m->count) {
        av_free(m->elems);
        av_freep(pm);
    }

    return 0;
}

static int parse_key_value_pair(AVDictionary **pm, const char **buf,
                                const char *key_val_sep, const char *pairs_sep,
                                int flags)
{
    char *key = av_get_token(buf, key_val_sep);
    char *val = NULL;
    int ret;

    if (key && *key && strspn(*buf, key_val_sep)) {
        (*buf)++;
        val = av_get_token(buf, pairs_sep);
    }

    if (key && *key && val && *val)
        ret = av_dict_set(pm, key, val, flags);
    else
        ret = AVERROR(EINVAL);

    av_freep(&key);
    av_freep(&val);

    return ret;
}

int av_dict_parse_string(AVDictionary **pm, const char *str,
                         const char *key_val_sep, const char *pairs_sep,
                         int flags)
{
    int ret;

    if (!str)
        return 0;

    /* ignore STRDUP flags */
    flags &= ~(AV_DICT_DONT_STRDUP_KEY | AV_DICT_DONT_STRDUP_VAL);

    while (*str) {
        if ((ret = parse_key_value_pair(pm, &str, key_val_sep, pairs_sep, flags)) < 0)
            return ret;

        if (*str)
            str++;
    }

    return 0;
}

void av_dict_free(AVDictionary **pm)
{
    AVDictionary *m = *pm;

    if (m) {
        while (m->count--) {
            av_free(m->elems[m->count].key);
            av_free(m->elems[m->count].value);
        }
        av_free(m->elems);
    }
    av_freep(pm);
}

void av_dict_copy(AVDictionary **dst, AVDictionary *src, int flags)
{
    AVDictionaryEntry *t = NULL;

    while ((t = av_dict_get(src, "", t, AV_DICT_IGNORE_SUFFIX)))
        av_dict_set(dst, t->key, t->value, flags);
}<|MERGE_RESOLUTION|>--- conflicted
+++ resolved
@@ -48,13 +48,6 @@
     else
         i = 0;
 
-<<<<<<< HEAD
-    for(; i<m->count; i++){
-        const char *s= m->elems[i].key;
-        if(flags & AV_DICT_MATCH_CASE) for(j=0;            s[j]  ==            key[j]  && key[j]; j++);
-        else                           for(j=0; av_toupper(s[j]) == av_toupper(key[j]) && key[j]; j++);
-        if(key[j])
-=======
     for (; i < m->count; i++) {
         const char *s = m->elems[i].key;
         if (flags & AV_DICT_MATCH_CASE)
@@ -64,7 +57,6 @@
             for (j = 0; av_toupper(s[j]) == av_toupper(key[j]) && key[j]; j++)
                 ;
         if (key[j])
->>>>>>> 93d216d3
             continue;
         if (s[j] && !(flags & AV_DICT_IGNORE_SUFFIX))
             continue;
@@ -101,15 +93,9 @@
             return AVERROR(ENOMEM);
     }
     if (value) {
-<<<<<<< HEAD
-        if (flags & AV_DICT_DONT_STRDUP_KEY) {
+        if (flags & AV_DICT_DONT_STRDUP_KEY)
             m->elems[m->count].key = (char*)(intptr_t)key;
-        } else
-=======
-        if (flags & AV_DICT_DONT_STRDUP_KEY)
-            m->elems[m->count].key = key;
         else
->>>>>>> 93d216d3
             m->elems[m->count].key = av_strdup(key);
         if (flags & AV_DICT_DONT_STRDUP_VAL) {
             m->elems[m->count].value = (char*)(intptr_t)value;

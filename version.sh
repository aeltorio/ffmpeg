--- conflicted
+++ resolved
@@ -1,15 +1,10 @@
 #!/bin/sh
 
 # check for git short hash
-<<<<<<< HEAD
 if ! test "$revision"; then
     revision=$(cd "$1" && git describe --tags --match N 2> /dev/null)
     test "$revision" && revision=git-$revision
 fi
-=======
-revision=$(cd "$1" && git describe --always 2> /dev/null)
-test "$revision" && revision=git-$revision
->>>>>>> ec10a9ab
 
 # no revision number found
 test "$revision" || revision=UNKNOWN

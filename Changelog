Entries are sorted chronologically from oldest to youngest within each release,
releases are sorted from youngest to oldest.

version next:
- INI and flat output in ffprobe
- Scene detection in libavfilter
- Indeo Audio decoder
- channelsplit audio filter
- setnsamples audio filter
- atempo filter
- ffprobe -show_data option
- RTMPT protocol support
- iLBC encoding/decoding via libilbc
- Microsoft Screen 1 decoder
- join audio filter
- audio channel mapping filter
- showwaves filter
- LucasArts SMUSH playback support
- SAMI demuxer and decoder
- RealText demuxer and decoder


version 0.11:

- Fixes: CVE-2012-2772, CVE-2012-2774, CVE-2012-2775, CVE-2012-2776, CVE-2012-2777,
         CVE-2012-2779, CVE-2012-2782, CVE-2012-2783, CVE-2012-2784, CVE-2012-2785,
         CVE-2012-2786, CVE-2012-2787, CVE-2012-2788, CVE-2012-2789, CVE-2012-2790,
         CVE-2012-2791, CVE-2012-2792, CVE-2012-2793, CVE-2012-2794, CVE-2012-2795,
         CVE-2012-2796, CVE-2012-2797, CVE-2012-2798, CVE-2012-2799, CVE-2012-2800,
         CVE-2012-2801, CVE-2012-2802, CVE-2012-2803, CVE-2012-2804,
- v408 Quicktime and Microsoft AYUV Uncompressed 4:4:4:4 encoder and decoder
- setfield filter
- CDXL demuxer and decoder
- Apple ProRes encoder
- ffprobe -count_packets and -count_frames options
- Sun Rasterfile Encoder
- ID3v2 attached pictures reading and writing
- WMA Lossless decoder
- bluray protocol
- blackdetect filter
- libutvideo encoder wrapper (--enable-libutvideo)
- swapuv filter
- bbox filter
- XBM encoder and decoder
- RealAudio Lossless decoder
- ZeroCodec decoder
- tile video filter
- Metal Gear Solid: The Twin Snakes demuxer
- OpenEXR image decoder
- removelogo filter
- drop support for ffmpeg without libavfilter
- drawtext video filter: fontconfig support
- ffmpeg -benchmark_all option
- super2xsai filter ported from libmpcodecs
- add libavresample audio conversion library for compatibility
- MicroDVD decoder
- Avid Meridien (AVUI) encoder and decoder
- accept + prefix to -pix_fmt option to disable automatic conversions.
- complete audio filtering in libavfilter and ffmpeg
- add fps filter
- vorbis parser
- png parser
- audio mix filter
<<<<<<< HEAD
=======
- avprobe output is now standard INI or JSON. The old format can still
  be used with -of old.
- Indeo Audio decoder
- channelsplit audio filter
- RTMPT protocol support
- iLBC encoding/decoding via libilbc
- Microsoft Screen 1 decoder
- join audio filter
- audio channel mapping filter
- Microsoft ATC Screen decoder
>>>>>>> 5e745cef


version 0.10:

- Fixes: CVE-2011-3929, CVE-2011-3934, CVE-2011-3935, CVE-2011-3936,
         CVE-2011-3937, CVE-2011-3940, CVE-2011-3941, CVE-2011-3944,
         CVE-2011-3945, CVE-2011-3946, CVE-2011-3947, CVE-2011-3949,
         CVE-2011-3950, CVE-2011-3951, CVE-2011-3952
- v410 Quicktime Uncompressed 4:4:4 10-bit encoder and decoder
- SBaGen (SBG) binaural beats script demuxer
- OpenMG Audio muxer
- Timecode extraction in DV and MOV
- thumbnail video filter
- XML output in ffprobe
- asplit audio filter
- tinterlace video filter
- astreamsync audio filter
- amerge audio filter
- ISMV (Smooth Streaming) muxer
- GSM audio parser
- SMJPEG muxer
- XWD encoder and decoder
- Automatic thread count based on detection number of (available) CPU cores
- y41p Brooktree Uncompressed 4:1:1 12-bit encoder and decoder
- ffprobe -show_error option
- Avid 1:1 10-bit RGB Packer codec
- v308 Quicktime Uncompressed 4:4:4 encoder and decoder
- yuv4 libquicktime packed 4:2:0 encoder and decoder
- ffprobe -show_frames option
- silencedetect audio filter
- ffprobe -show_program_version, -show_library_versions, -show_versions options
- rv34: frame-level multi-threading
- optimized iMDCT transform on x86 using SSE for for mpegaudiodec
- Improved PGS subtitle decoder
- dumpgraph option to lavfi device
- r210 and r10k encoders
- ffwavesynth decoder
- aviocat tool
- ffeval tool


version 0.9:

- openal input device added
- boxblur filter added
- BWF muxer
- Flash Screen Video 2 decoder
- lavfi input device added
- added avconv, which is almost the same for now, except
for a few incompatible changes in the options, which will hopefully make them
easier to use. The changes are:
    * The options placement is now strictly enforced! While in theory the
      options for ffmpeg should be given in [input options] -i INPUT [output
      options] OUTPUT order, in practice it was possible to give output options
      before the -i and it mostly worked. Except when it didn't - the behavior was
      a bit inconsistent. In avconv, it is not possible to mix input and output
      options. All non-global options are reset after an input or output filename.
    * All per-file options are now truly per-file - they apply only to the next
      input or output file and specifying different values for different files
      will now work properly (notably -ss and -t options).
    * All per-stream options are now truly per-stream - it is possible to
      specify which stream(s) should a given option apply to. See the Stream
      specifiers section in the avconv manual for details.
    * In ffmpeg some options (like -newvideo/-newaudio/...) are irregular in the
      sense that they're specified after the output filename instead of before,
      like all other options. In avconv this irregularity is removed, all options
      apply to the next input or output file.
    * -newvideo/-newaudio/-newsubtitle options were removed. Not only were they
      irregular and highly confusing, they were also redundant. In avconv the -map
      option will create new streams in the output file and map input streams to
      them. E.g. avconv -i INPUT -map 0 OUTPUT will create an output stream for
      each stream in the first input file.
    * The -map option now has slightly different and more powerful syntax:
        + Colons (':') are used to separate file index/stream type/stream index
          instead of dots. Comma (',') is used to separate the sync stream instead
          of colon.. This is done for consistency with other options.
        + It's possible to specify stream type. E.g. -map 0:a:2 creates an
          output stream from the third input audio stream.
        + Omitting the stream index now maps all the streams of the given type,
          not just the first. E.g. -map 0:s creates output streams for all the
          subtitle streams in the first input file.
        + Since -map can now match multiple streams, negative mappings were
          introduced. Negative mappings disable some streams from an already
          defined map. E.g. '-map 0 -map -0:a:1' means 'create output streams for
          all the stream in the first input file, except for the second audio
          stream'.
    * There is a new option -c (or -codec) for choosing the decoder/encoder to
      use, which allows to precisely specify target stream(s) consistently with
      other options. E.g. -c:v lib264 sets the codec for all video streams, -c:a:0
      libvorbis sets the codec for the first audio stream and -c copy copies all
      the streams without reencoding. Old -vcodec/-acodec/-scodec options are now
      aliases to -c:v/a/s
    * It is now possible to precisely specify which stream should an AVOption
      apply to. E.g. -b:v:0 2M sets the bitrate for the first video stream, while
      -b:a 128k sets the bitrate for all audio streams. Note that the old -ab 128k
      syntax is deprecated and will stop working soon.
    * -map_chapters now takes only an input file index and applies to the next
      output file. This is consistent with how all the other options work.
    * -map_metadata now takes only an input metadata specifier and applies to
      the next output file. Output metadata specifier is now part of the option
      name, similarly to the AVOptions/map/codec feature above.
    * -metadata can now be used to set metadata on streams and chapters, e.g.
      -metadata:s:1 language=eng sets the language of the first stream to 'eng'.
      This made -vlang/-alang/-slang options redundant, so they were removed.
    * -qscale option now uses stream specifiers and applies to all streams, not
      just video. I.e. plain -qscale number would now apply to all streams. To get
      the old behavior, use -qscale:v. Also there is now a shortcut -q for -qscale
      and -aq is now an alias for -q:a.
    * -vbsf/-absf/-sbsf options were removed and replaced by a -bsf option which
      uses stream specifiers. Use -bsf:v/a/s instead of the old options.
    * -itsscale option now uses stream specifiers, so its argument is only the
      scale parameter.
    * -intra option was removed, use -g 0 for the same effect.
    * -psnr option was removed, use -flags +psnr for the same effect.
    * -vf option is now an alias to the new -filter option, which uses stream specifiers.
    * -vframes/-aframes/-dframes options are now aliases to the new -frames option.
    * -vtag/-atag/-stag options are now aliases to the new -tag option.
- XMV demuxer
- LOAS demuxer
- ashowinfo filter added
- Windows Media Image decoder
- amovie source added
- LATM muxer/demuxer
- Speex encoder via libspeex
- JSON output in ffprobe
- WTV muxer
- Optional C++ Support (needed for libstagefright)
- H.264 Decoding on Android via Stagefright
- Prores decoder
- BIN/XBIN/ADF/IDF text file decoder
- aconvert audio filter added
- audio support to lavfi input device added
- libcdio-paranoia input device for audio CD grabbing
- Apple ProRes decoder
- CELT in Ogg demuxing
- G.723.1 demuxer and decoder
- libmodplug support (--enable-libmodplug)
- VC-1 interlaced decoding
- libutvideo wrapper (--enable-libutvideo)
- aevalsrc audio source added
- Ut Video decoder
- Speex encoding via libspeex
- 4:2:2 H.264 decoding support
- 4:2:2 and 4:4:4 H.264 encoding with libx264
- Pulseaudio input device
- Prores encoder
- Video Decoder Acceleration (VDA) HWAccel module.
- replacement Indeo 3 decoder
- new ffmpeg option: -map_channel
- volume audio filter added
- earwax audio filter added
- libv4l2 support (--enable-libv4l2)
- TLS/SSL and HTTPS protocol support
- AVOptions API rewritten and documented
- most of CODEC_FLAG2_*, some CODEC_FLAG_* and many codec-specific fields in
  AVCodecContext deprecated. Codec private options should be used instead.
- Properly working defaults in libx264 wrapper, support for native presets.
- Encrypted OMA files support
- Discworld II BMV decoding support
- VBLE Decoder
- OS X Video Decoder Acceleration (VDA) support
- compact and csv output in ffprobe
- pan audio filter
- IFF Amiga Continuous Bitmap (ACBM) decoder
- ass filter
- CRI ADX audio format muxer and demuxer
- Playstation Portable PMP format demuxer
- Microsoft Windows ICO demuxer
- life source
- PCM format support in OMA demuxer
- CLJR encoder
- new option: -report
- Dxtory capture format decoder
- cellauto source
- Simple segmenting muxer
- Indeo 4 decoder
- SMJPEG demuxer


version 0.8:

- many many things we forgot because we rather write code than changelogs
- WebM support in Matroska de/muxer
- low overhead Ogg muxing
- MMS-TCP support
- VP8 de/encoding via libvpx
- Demuxer for On2's IVF format
- Pictor/PC Paint decoder
- HE-AAC v2 decoder
- HE-AAC v2 encoding with libaacplus
- libfaad2 wrapper removed
- DTS-ES extension (XCh) decoding support
- native VP8 decoder
- RTSP tunneling over HTTP
- RTP depacketization of SVQ3
- -strict inofficial replaced by -strict unofficial
- ffplay -exitonkeydown and -exitonmousedown options added
- native GSM / GSM MS decoder
- RTP depacketization of QDM2
- ANSI/ASCII art playback system
- Lego Mindstorms RSO de/muxer
- libavcore added (and subsequently removed)
- SubRip subtitle file muxer and demuxer
- Chinese AVS encoding via libxavs
- ffprobe -show_packets option added
- RTP packetization of Theora and Vorbis
- RTP depacketization of MP4A-LATM
- RTP packetization and depacketization of VP8
- hflip filter
- Apple HTTP Live Streaming demuxer
- a64 codec
- MMS-HTTP support
- G.722 ADPCM audio encoder/decoder
- R10k video decoder
- ocv_smooth filter
- frei0r wrapper filter
- change crop filter syntax to width:height:x:y
- make the crop filter accept parametric expressions
- make ffprobe accept AVFormatContext options
- yadif filter
- blackframe filter
- Demuxer for Leitch/Harris' VR native stream format (LXF)
- RTP depacketization of the X-QT QuickTime format
- SAP (Session Announcement Protocol, RFC 2974) muxer and demuxer
- cropdetect filter
- ffmpeg -crop* options removed
- transpose filter added
- ffmpeg -force_key_frames option added
- demuxer for receiving raw rtp:// URLs without an SDP description
- single stream LATM/LOAS decoder
- setpts filter added
- Win64 support for optimized x86 assembly functions
- MJPEG/AVI1 to JPEG/JFIF bitstream filter
- ASS subtitle encoder and decoder
- IEC 61937 encapsulation for E-AC-3, TrueHD, DTS-HD (for HDMI passthrough)
- overlay filter added
- rename aspect filter to setdar, and pixelaspect to setsar
- IEC 61937 demuxer
- Mobotix .mxg demuxer
- frei0r source added
- hqdn3d filter added
- RTP depacketization of QCELP
- FLAC parser added
- gradfun filter added
- AMR-WB decoder
- replace the ocv_smooth filter with a more generic ocv filter
- Windows Televison (WTV) demuxer
- FFmpeg metadata format muxer and demuxer
- SubRip (srt) subtitle encoder and decoder
- floating-point AC-3 encoder added
- Lagarith decoder
- ffmpeg -copytb option added
- IVF muxer added
- Wing Commander IV movies decoder added
- movie source added
- Bink version 'b' audio and video decoder
- Bitmap Brothers JV playback system
- Apple HTTP Live Streaming protocol handler
- sndio support for playback and record
- Linux framebuffer input device added
- Chronomaster DFA decoder
- DPX image encoder
- MicroDVD subtitle file muxer and demuxer
- Playstation Portable PMP format demuxer
- fieldorder video filter added
- AAC encoding via libvo-aacenc
- AMR-WB encoding via libvo-amrwbenc
- xWMA demuxer
- Mobotix MxPEG decoder
- VP8 frame-multithreading
- NEON optimizations for VP8
- Lots of deprecated API cruft removed
- fft and imdct optimizations for AVX (Sandy Bridge) processors
- showinfo filter added
- SMPTE 302M AES3 audio decoder
- Apple Core Audio Format muxer
- 9bit and 10bit per sample support in the H.264 decoder
- 9bit and 10bit FFV1 encoding / decoding
- split filter added
- select filter added
- sdl output device added
- libmpcodecs video filter support (3 times as many filters than before)
- mpeg2 aspect ratio dection fixed
- libxvid aspect pickiness fixed
- Frame multithreaded decoding
- E-AC-3 audio encoder
- ac3enc: add channel coupling support
- floating-point sample format support to the ac3, eac3, dca, aac, and vorbis decoders.
- H264/MPEG frame-level multi-threading
- All av_metadata_* functions renamed to av_dict_* and moved to libavutil
- 4:4:4 H.264 decoding support
- 10-bit H.264 optimizations for x86
- lut, lutrgb, and lutyuv filters added
- buffersink libavfilter sink added
- Bump libswscale for recently reported ABI break
- New J2K encoder (via OpenJPEG)


version 0.7:

- all the changes for 0.8, but keeping API/ABI compatibility with the 0.6 release


version 0.6:

- PB-frame decoding for H.263
- deprecated vhook subsystem removed
- deprecated old scaler removed
- VQF demuxer
- Alpha channel scaler
- PCX encoder
- RTP packetization of H.263
- RTP packetization of AMR
- RTP depacketization of Vorbis
- CorePNG decoding support
- Cook multichannel decoding support
- introduced avlanguage helpers in libavformat
- 8088flex TMV demuxer and decoder
- per-stream language-tags extraction in asfdec
- V210 decoder and encoder
- remaining GPL parts in AC-3 decoder converted to LGPL
- QCP demuxer
- SoX native format muxer and demuxer
- AMR-NB decoding/encoding, AMR-WB decoding via OpenCORE libraries
- DPX image decoder
- Electronic Arts Madcow decoder
- DivX (XSUB) subtitle encoder
- nonfree libamr support for AMR-NB/WB decoding/encoding removed
- experimental AAC encoder
- RTP depacketization of ASF and RTSP from WMS servers
- RTMP support in libavformat
- noX handling for OPT_BOOL X options
- Wave64 demuxer
- IEC-61937 compatible Muxer
- TwinVQ decoder
- Bluray (PGS) subtitle decoder
- LPCM support in MPEG-TS (HDMV RID as found on Blu-ray disks)
- WMA Pro decoder
- Core Audio Format demuxer
- Atrac1 decoder
- MD STUDIO audio demuxer
- RF64 support in WAV demuxer
- MPEG-4 Audio Lossless Coding (ALS) decoder
- -formats option split into -formats, -codecs, -bsfs, and -protocols
- IV8 demuxer
- CDG demuxer and decoder
- R210 decoder
- Auravision Aura 1 and 2 decoders
- Deluxe Paint Animation playback system
- SIPR decoder
- Adobe Filmstrip muxer and demuxer
- RTP depacketization of H.263
- Bink demuxer and audio/video decoders
- enable symbol versioning by default for linkers that support it
- IFF PBM/ILBM bitmap decoder
- concat protocol
- Indeo 5 decoder
- RTP depacketization of AMR
- WMA Voice decoder
- ffprobe tool
- AMR-NB decoder
- RTSP muxer
- HE-AAC v1 decoder
- Kega Game Video (KGV1) decoder
- VorbisComment writing for FLAC, Ogg FLAC and Ogg Speex files
- RTP depacketization of Theora
- HTTP Digest authentication
- RTMP/RTMPT/RTMPS/RTMPE/RTMPTE protocol support via librtmp
- Psygnosis YOP demuxer and video decoder
- spectral extension support in the E-AC-3 decoder
- unsharp video filter
- RTP hinting in the mov/3gp/mp4 muxer
- Dirac in Ogg demuxing
- seek to keyframes in Ogg
- 4:2:2 and 4:4:4 Theora decoding
- 35% faster VP3/Theora decoding
- faster AAC decoding
- faster H.264 decoding
- RealAudio 1.0 (14.4K) encoder


version 0.5:

- DV50 AKA DVCPRO50 encoder, decoder, muxer and demuxer
- TechSmith Camtasia (TSCC) video decoder
- IBM Ultimotion (ULTI) video decoder
- Sierra Online audio file demuxer and decoder
- Apple QuickDraw (qdrw) video decoder
- Creative ADPCM audio decoder (16 bits as well as 8 bits schemes)
- Electronic Arts Multimedia (WVE/UV2/etc.) file demuxer
- Miro VideoXL (VIXL) video decoder
- H.261 video encoder
- QPEG video decoder
- Nullsoft Video (NSV) file demuxer
- Shorten audio decoder
- LOCO video decoder
- Apple Lossless Audio Codec (ALAC) decoder
- Winnov WNV1 video decoder
- Autodesk Animator Studio Codec (AASC) decoder
- Indeo 2 video decoder
- Fraps FPS1 video decoder
- Snow video encoder/decoder
- Sonic audio encoder/decoder
- Vorbis audio decoder
- Macromedia ADPCM decoder
- Duck TrueMotion 2 video decoder
- support for decoding FLX and DTA extensions in FLIC files
- H.264 custom quantization matrices support
- ffserver fixed, it should now be usable again
- QDM2 audio decoder
- Real Cooker audio decoder
- TrueSpeech audio decoder
- WMA2 audio decoder fixed, now all files should play correctly
- RealAudio 14.4 and 28.8 decoders fixed
- JPEG-LS decoder
- build system improvements
- tabs and trailing whitespace removed from the codebase
- CamStudio video decoder
- AIFF/AIFF-C audio format, encoding and decoding
- ADTS AAC file reading and writing
- Creative VOC file reading and writing
- American Laser Games multimedia (*.mm) playback system
- Zip Motion Blocks Video decoder
- improved Theora/VP3 decoder
- True Audio (TTA) decoder
- AVS demuxer and video decoder
- JPEG-LS encoder
- Smacker demuxer and decoder
- NuppelVideo/MythTV demuxer and RTjpeg decoder
- KMVC decoder
- MPEG-2 intra VLC support
- MPEG-2 4:2:2 encoder
- Flash Screen Video decoder
- GXF demuxer
- Chinese AVS decoder
- GXF muxer
- MXF demuxer
- VC-1/WMV3/WMV9 video decoder
- MacIntel support
- AVISynth support
- VMware video decoder
- VP5 video decoder
- VP6 video decoder
- WavPack lossless audio decoder
- Targa (.TGA) picture decoder
- Vorbis audio encoder
- Delphine Software .cin demuxer/audio and video decoder
- Tiertex .seq demuxer/video decoder
- MTV demuxer
- TIFF picture encoder and decoder
- GIF picture decoder
- Intel Music Coder decoder
- Zip Motion Blocks Video encoder
- Musepack decoder
- Flash Screen Video encoder
- Theora encoding via libtheora
- BMP encoder
- WMA encoder
- GSM-MS encoder and decoder
- DCA decoder
- DXA demuxer and decoder
- DNxHD decoder
- Gamecube movie (.THP) playback system
- Blackfin optimizations
- Interplay C93 demuxer and video decoder
- Bethsoft VID demuxer and video decoder
- CRYO APC demuxer
- Atrac3 decoder
- V.Flash PTX decoder
- RoQ muxer, RoQ audio encoder
- Renderware TXD demuxer and decoder
- extern C declarations for C++ removed from headers
- sws_flags command line option
- codebook generator
- RoQ video encoder
- QTRLE encoder
- OS/2 support removed and restored again
- AC-3 decoder
- NUT muxer
- additional SPARC (VIS) optimizations
- Matroska muxer
- slice-based parallel H.264 decoding
- Monkey's Audio demuxer and decoder
- AMV audio and video decoder
- DNxHD encoder
- H.264 PAFF decoding
- Nellymoser ASAO decoder
- Beam Software SIFF demuxer and decoder
- libvorbis Vorbis decoding removed in favor of native decoder
- IntraX8 (J-Frame) subdecoder for WMV2 and VC-1
- Ogg (Theora, Vorbis and FLAC) muxer
- The "device" muxers and demuxers are now in a new libavdevice library
- PC Paintbrush PCX decoder
- Sun Rasterfile decoder
- TechnoTrend PVA demuxer
- Linux Media Labs MPEG-4 (LMLM4) demuxer
- AVM2 (Flash 9) SWF muxer
- QT variant of IMA ADPCM encoder
- VFW grabber
- iPod/iPhone compatible mp4 muxer
- Mimic decoder
- MSN TCP Webcam stream demuxer
- RL2 demuxer / decoder
- IFF demuxer
- 8SVX audio decoder
- non-recursive Makefiles
- BFI demuxer
- MAXIS EA XA (.xa) demuxer / decoder
- BFI video decoder
- OMA demuxer
- MLP/TrueHD decoder
- Electronic Arts CMV decoder
- Motion Pixels Video decoder
- Motion Pixels MVI demuxer
- removed animated GIF decoder/demuxer
- D-Cinema audio muxer
- Electronic Arts TGV decoder
- Apple Lossless Audio Codec (ALAC) encoder
- AAC decoder
- floating point PCM encoder/decoder
- MXF muxer
- DV100 AKA DVCPRO HD decoder and demuxer
- E-AC-3 support added to AC-3 decoder
- Nellymoser ASAO encoder
- ASS and SSA demuxer and muxer
- liba52 wrapper removed
- SVQ3 watermark decoding support
- Speex decoding via libspeex
- Electronic Arts TGQ decoder
- RV40 decoder
- QCELP / PureVoice decoder
- RV30 decoder
- hybrid WavPack support
- R3D REDCODE demuxer
- ALSA support for playback and record
- Electronic Arts TQI decoder
- OpenJPEG based JPEG 2000 decoder
- NC (NC4600) camera file demuxer
- Gopher client support
- MXF D-10 muxer
- generic metadata API
- flash ScreenVideo2 encoder


version 0.4.9-pre1:

- DV encoder, DV muxer
- Microsoft RLE video decoder
- Microsoft Video-1 decoder
- Apple Animation (RLE) decoder
- Apple Graphics (SMC) decoder
- Apple Video (RPZA) decoder
- Cinepak decoder
- Sega FILM (CPK) file demuxer
- Westwood multimedia support (VQA & AUD files)
- Id Quake II CIN playback support
- 8BPS video decoder
- FLIC playback support
- RealVideo 2.0 (RV20) decoder
- Duck TrueMotion v1 (DUCK) video decoder
- Sierra VMD demuxer and video decoder
- MSZH and ZLIB decoder support
- SVQ1 video encoder
- AMR-WB support
- PPC optimizations
- rate distortion optimal cbp support
- rate distorted optimal ac prediction for MPEG-4
- rate distorted optimal lambda->qp support
- AAC encoding with libfaac
- Sunplus JPEG codec (SP5X) support
- use Lagrange multipler instead of QP for ratecontrol
- Theora/VP3 decoding support
- XA and ADX ADPCM codecs
- export MPEG-2 active display area / pan scan
- Add support for configuring with IBM XLC
- floating point AAN DCT
- initial support for zygo video (not complete)
- RGB ffv1 support
- new audio/video parser API
- av_log() system
- av_read_frame() and av_seek_frame() support
- missing last frame fixes
- seek by mouse in ffplay
- noise reduction of DCT coefficients
- H.263 OBMC & 4MV support
- H.263 alternative inter vlc support
- H.263 loop filter
- H.263 slice structured mode
- interlaced DCT support for MPEG-2 encoding
- stuffing to stay above min_bitrate
- MB type & QP visualization
- frame stepping for ffplay
- interlaced motion estimation
- alternate scantable support
- SVCD scan offset support
- closed GOP support
- SSE2 FDCT
- quantizer noise shaping
- G.726 ADPCM audio codec
- MS ADPCM encoding
- multithreaded/SMP motion estimation
- multithreaded/SMP encoding for MPEG-1/MPEG-2/MPEG-4/H.263
- multithreaded/SMP decoding for MPEG-2
- FLAC decoder
- Metrowerks CodeWarrior suppport
- H.263+ custom pcf support
- nicer output for 'ffmpeg -formats'
- Matroska demuxer
- SGI image format, encoding and decoding
- H.264 loop filter support
- H.264 CABAC support
- nicer looking arrows for the motion vector visualization
- improved VCD support
- audio timestamp drift compensation
- MPEG-2 YUV 422/444 support
- polyphase kaiser windowed sinc and blackman nuttall windowed sinc audio resample
- better image scaling
- H.261 support
- correctly interleave packets during encoding
- VIS optimized motion compensation
- intra_dc_precision>0 encoding support
- support reuse of motion vectors/MB types/field select values of the source video
- more accurate deblock filter
- padding support
- many optimizations and bugfixes
- FunCom ISS audio file demuxer and according ADPCM decoding


version 0.4.8:

- MPEG-2 video encoding (Michael)
- Id RoQ playback subsystem (Mike Melanson and Tim Ferguson)
- Wing Commander III Movie (.mve) file playback subsystem (Mike Melanson
  and Mario Brito)
- Xan DPCM audio decoder (Mario Brito)
- Interplay MVE playback subsystem (Mike Melanson)
- Duck DK3 and DK4 ADPCM audio decoders (Mike Melanson)


version 0.4.7:

- RealAudio 1.0 (14_4) and 2.0 (28_8) native decoders. Author unknown, code from mplayerhq
  (originally from public domain player for Amiga at http://www.honeypot.net/audio)
- current version now also compiles with older GCC (Fabrice)
- 4X multimedia playback system including 4xm file demuxer (Mike
  Melanson), and 4X video and audio codecs (Michael)
- Creative YUV (CYUV) decoder (Mike Melanson)
- FFV1 codec (our very simple lossless intra only codec, compresses much better
  than HuffYUV) (Michael)
- ASV1 (Asus), H.264, Intel indeo3 codecs have been added (various)
- tiny PNG encoder and decoder, tiny GIF decoder, PAM decoder (PPM with
  alpha support), JPEG YUV colorspace support. (Fabrice Bellard)
- ffplay has been replaced with a newer version which uses SDL (optionally)
  for multiplatform support (Fabrice)
- Sorenson Version 3 codec (SVQ3) support has been added (decoding only) - donated
  by anonymous
- AMR format has been added (Johannes Carlsson)
- 3GP support has been added (Johannes Carlsson)
- VP3 codec has been added (Mike Melanson)
- more MPEG-1/2 fixes
- better multiplatform support, MS Visual Studio fixes (various)
- AltiVec optimizations (Magnus Damn and others)
- SH4 processor support has been added (BERO)
- new public interfaces (avcodec_get_pix_fmt) (Roman Shaposhnick)
- VOB streaming support (Brian Foley)
- better MP3 autodetection (Andriy Rysin)
- qpel encoding (Michael)
- 4mv+b frames encoding finally fixed (Michael)
- chroma ME (Michael)
- 5 comparison functions for ME (Michael)
- B-frame encoding speedup (Michael)
- WMV2 codec (unfinished - Michael)
- user specified diamond size for EPZS (Michael)
- Playstation STR playback subsystem, still experimental (Mike and Michael)
- ASV2 codec (Michael)
- CLJR decoder (Alex)

.. And lots more new enhancements and fixes.


version 0.4.6:

- completely new integer only MPEG audio layer 1/2/3 decoder rewritten
  from scratch
- Recoded DCT and motion vector search with gcc (no longer depends on nasm)
- fix quantization bug in AC3 encoder
- added PCM codecs and format. Corrected WAV/AVI/ASF PCM issues
- added prototype ffplay program
- added GOB header parsing on H.263/H.263+ decoder (Juanjo)
- bug fix on MCBPC tables of H.263 (Juanjo)
- bug fix on DC coefficients of H.263 (Juanjo)
- added Advanced Prediction Mode on H.263/H.263+ decoder (Juanjo)
- now we can decode H.263 streams found in QuickTime files (Juanjo)
- now we can decode H.263 streams found in VIVO v1 files(Juanjo)
- preliminary RTP "friendly" mode for H.263/H.263+ coding. (Juanjo)
- added GOB header for H.263/H.263+ coding on RTP mode (Juanjo)
- now H.263 picture size is returned on the first decoded frame (Juanjo)
- added first regression tests
- added MPEG-2 TS demuxer
- new demux API for libav
- more accurate and faster IDCT (Michael)
- faster and entropy-controlled motion search (Michael)
- two pass video encoding (Michael)
- new video rate control (Michael)
- added MSMPEG4V1, MSMPEGV2 and WMV1 support (Michael)
- great performance improvement of video encoders and decoders (Michael)
- new and faster bit readers and vlc parsers (Michael)
- high quality encoding mode: tries all macroblock/VLC types (Michael)
- added DV video decoder
- preliminary RTP/RTSP support in ffserver and libavformat
- H.263+ AIC decoding/encoding support (Juanjo)
- VCD MPEG-PS mode (Juanjo)
- PSNR stuff (Juanjo)
- simple stats output (Juanjo)
- 16-bit and 15-bit RGB/BGR/GBR support (Bisqwit)


version 0.4.5:

- some header fixes (Zdenek Kabelac <kabi at informatics.muni.cz>)
- many MMX optimizations (Nick Kurshev <nickols_k at mail.ru>)
- added configure system (actually a small shell script)
- added MPEG audio layer 1/2/3 decoding using LGPL'ed mpglib by
  Michael Hipp (temporary solution - waiting for integer only
  decoder)
- fixed VIDIOCSYNC interrupt
- added Intel H.263 decoding support ('I263' AVI fourCC)
- added Real Video 1.0 decoding (needs further testing)
- simplified image formats again. Added PGM format (=grey
  pgm). Renamed old PGM to PGMYUV.
- fixed msmpeg4 slice issues (tell me if you still find problems)
- fixed OpenDivX bugs with newer versions (added VOL header decoding)
- added support for MPlayer interface
- added macroblock skip optimization
- added MJPEG decoder
- added mmx/mmxext IDCT from libmpeg2
- added pgmyuvpipe, ppm, and ppm_pipe formats (original patch by Celer
  <celer at shell.scrypt.net>)
- added pixel format conversion layer (e.g. for MJPEG or PPM)
- added deinterlacing option
- MPEG-1/2 fixes
- MPEG-4 vol header fixes (Jonathan Marsden <snmjbm at pacbell.net>)
- ARM optimizations (Lionel Ulmer <lionel.ulmer at free.fr>).
- Windows porting of file converter
- added MJPEG raw format (input/output)
- added JPEG image format support (input/output)


version 0.4.4:

- fixed some std header definitions (Bjorn Lindgren
  <bjorn.e.lindgren at telia.com>).
- added MPEG demuxer (MPEG-1 and 2 compatible).
- added ASF demuxer
- added prototype RM demuxer
- added AC3 decoding (done with libac3 by Aaron Holtzman)
- added decoding codec parameter guessing (.e.g. for MPEG, because the
  header does not include them)
- fixed header generation in MPEG-1, AVI and ASF muxer: wmplayer can now
  play them (only tested video)
- fixed H.263 white bug
- fixed phase rounding in img resample filter
- add MMX code for polyphase img resample filter
- added CPU autodetection
- added generic title/author/copyright/comment string handling (ASF and RM
  use them)
- added SWF demux to extract MP3 track (not usable yet because no MP3
  decoder)
- added fractional frame rate support
- codecs are no longer searched by read_header() (should fix ffserver
  segfault)


version 0.4.3:

- BGR24 patch (initial patch by Jeroen Vreeken <pe1rxq at amsat.org>)
- fixed raw yuv output
- added motion rounding support in MPEG-4
- fixed motion bug rounding in MSMPEG4
- added B-frame handling in video core
- added full MPEG-1 decoding support
- added partial (frame only) MPEG-2 support
- changed the FOURCC code for H.263 to "U263" to be able to see the
  +AVI/H.263 file with the UB Video H.263+ decoder. MPlayer works with
  this +codec ;) (JuanJo).
- Halfpel motion estimation after MB type selection (JuanJo)
- added pgm and .Y.U.V output format
- suppressed 'img:' protocol. Simply use: /tmp/test%d.[pgm|Y] as input or
  output.
- added pgmpipe I/O format (original patch from Martin Aumueller
  <lists at reserv.at>, but changed completely since we use a format
  instead of a protocol)


version 0.4.2:

- added H.263/MPEG-4/MSMPEG4 decoding support. MPEG-4 decoding support
  (for OpenDivX) is almost complete: 8x8 MVs and rounding are
  missing. MSMPEG4 support is complete.
- added prototype MPEG-1 decoder. Only I- and P-frames handled yet (it
  can decode ffmpeg MPEGs :-)).
- added libavcodec API documentation (see apiexample.c).
- fixed image polyphase bug (the bottom of some images could be
  greenish)
- added support for non clipped motion vectors (decoding only)
  and image sizes non-multiple of 16
- added support for AC prediction (decoding only)
- added file overwrite confirmation (can be disabled with -y)
- added custom size picture to H.263 using H.263+ (Juanjo)


version 0.4.1:

- added MSMPEG4 (aka DivX) compatible encoder. Changed default codec
  of AVI and ASF to DIV3.
- added -me option to set motion estimation method
  (default=log). suppressed redundant -hq option.
- added options -acodec and -vcodec to force a given codec (useful for
  AVI for example)
- fixed -an option
- improved dct_quantize speed
- factorized some motion estimation code


version 0.4.0:

- removing grab code from ffserver and moved it to ffmpeg. Added
  multistream support to ffmpeg.
- added timeshifting support for live feeds (option ?date=xxx in the
  URL)
- added high quality image resize code with polyphase filter (need
  mmx/see optimization). Enable multiple image size support in ffserver.
- added multi live feed support in ffserver
- suppressed master feature from ffserver (it should be done with an
  external program which opens the .ffm url and writes it to another
  ffserver)
- added preliminary support for video stream parsing (WAV and AVI half
  done). Added proper support for audio/video file conversion in
  ffmpeg.
- added preliminary support for video file sending from ffserver
- redesigning I/O subsystem: now using URL based input and output
  (see avio.h)
- added WAV format support
- added "tty user interface" to ffmpeg to stop grabbing gracefully
- added MMX/SSE optimizations to SAD (Sums of Absolutes Differences)
  (Juan J. Sierralta P. a.k.a. "Juanjo" <juanjo at atmlab.utfsm.cl>)
- added MMX DCT from mpeg2_movie 1.5 (Juanjo)
- added new motion estimation algorithms, log and phods (Juanjo)
- changed directories: libav for format handling, libavcodec for
  codecs


version 0.3.4:

- added stereo in MPEG audio encoder


version 0.3.3:

- added 'high quality' mode which use motion vectors. It can be used in
  real time at low resolution.
- fixed rounding problems which caused quality problems at high
  bitrates and large GOP size


version 0.3.2: small fixes

- ASF fixes
- put_seek bug fix


version 0.3.1: added avi/divx support

- added AVI support
- added MPEG-4 codec compatible with OpenDivX. It is based on the H.263 codec
- added sound for flash format (not tested)


version 0.3: initial public release<|MERGE_RESOLUTION|>--- conflicted
+++ resolved
@@ -14,6 +14,7 @@
 - Microsoft Screen 1 decoder
 - join audio filter
 - audio channel mapping filter
+- Microsoft ATC Screen decoder
 - showwaves filter
 - LucasArts SMUSH playback support
 - SAMI demuxer and decoder
@@ -61,19 +62,6 @@
 - vorbis parser
 - png parser
 - audio mix filter
-<<<<<<< HEAD
-=======
-- avprobe output is now standard INI or JSON. The old format can still
-  be used with -of old.
-- Indeo Audio decoder
-- channelsplit audio filter
-- RTMPT protocol support
-- iLBC encoding/decoding via libilbc
-- Microsoft Screen 1 decoder
-- join audio filter
-- audio channel mapping filter
-- Microsoft ATC Screen decoder
->>>>>>> 5e745cef
 
 
 version 0.10:

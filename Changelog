Entries are sorted chronologically from oldest to youngest within each release,
releases are sorted from youngest to oldest.

version <next>:
- curves filter
- reference-counting for AVFrame and AVPacket data
- ffmpeg now fails when input options are used for output file
  or vice versa
- support for Monkey's Audio versions from 3.93
- perms and aperms filters
- audio filtering support in ffplay
- 10% faster aac encoding on x86 and MIPS
- sine audio filter source
- WebP demuxing and decoding support
- new ffmpeg options -filter_script and -filter_complex_script, which allow a
  filtergraph description to be read from a file
- OpenCL support
- audio phaser filter
- separatefields filter
- libquvi demuxer
- uniform options syntax across all filters
- telecine filter
- new interlace filter
- smptehdbars source
- inverse telecine filters (fieldmatch and decimate)
- colorbalance filter
- colorchannelmixer filter
- The matroska demuxer can now output proper verbatim ASS packets. It will
  become the default at the next libavformat major bump.
- decent native animated GIF encoding
- asetrate filter
- interleave filter
- timeline editing with filters
- vidstabdetect and vidstabtransform filters for video stabilization using
  the vid.stab library
- astats filter
- trim and atrim filters
- ffmpeg -t and -ss (output-only) options are now sample-accurate when
  transcoding audio
- Matroska muxer can now put the index at the beginning of the file.
- extractplanes filter
- avectorscope filter
- ADPCM DTK decoder
- ADP demuxer
- RSD demuxer
- RedSpark demuxer
- ADPCM IMA Radical decoder
- zmq filters
- DCT denoiser filter (dctdnoiz)
- Wavelet denoiser filter ported from libmpcodecs as owdenoise (formerly "ow")
- Apple Intermediate Codec decoder
- Escape 130 video decoder
- FTP protocol support
- V4L2 output device
- 3D LUT filter (lut3d)
- SMPTE 302M audio encoder
- support for slice multithreading in libavfilter
<<<<<<< HEAD
- Hald CLUT support (generation and filtering)
=======
- VC-1 interlaced B-frame support
>>>>>>> 72821499


version 1.2:

- VDPAU hardware acceleration through normal hwaccel
- SRTP support
- Error diffusion dither in Swscale
- Chained Ogg support
- Theora Midstream reconfiguration support
- EVRC decoder
- audio fade filter
- filtering audio with unknown channel layout
- allpass, bass, bandpass, bandreject, biquad, equalizer, highpass, lowpass
  and treble audio filter
- improved showspectrum filter, with multichannel support and sox-like colors
- histogram filter
- tee muxer
- il filter ported from libmpcodecs
- support ID3v2 tags in ASF files
- encrypted TTA stream decoding support
- RF64 support in WAV muxer
- noise filter ported from libmpcodecs
- Subtitles character encoding conversion
- blend filter
- stereo3d filter ported from libmpcodecs


version 1.1:

- stream disposition information printing in ffprobe
- filter for loudness analysis following EBU R128
- Opus encoder using libopus
- ffprobe -select_streams option
- Pinnacle TARGA CineWave YUV16 decoder
- TAK demuxer, decoder and parser
- DTS-HD demuxer
- remove -same_quant, it hasn't worked for years
- FFM2 support
- X-Face image encoder and decoder
- 24-bit FLAC encoding
- multi-channel ALAC encoding up to 7.1
- metadata (INFO tag) support in WAV muxer
- subtitles raw text decoder
- support for building DLLs using MSVC
- LVF demuxer
- ffescape tool
- metadata (info chunk) support in CAF muxer
- field filter ported from libmpcodecs
- AVR demuxer
- geq filter ported from libmpcodecs
- remove ffserver daemon mode
- AST muxer/demuxer
- new expansion syntax for drawtext
- BRender PIX image decoder
- ffprobe -show_entries option
- ffprobe -sections option
- ADPCM IMA Dialogic decoder
- BRSTM demuxer
- animated GIF decoder and demuxer
- PVF demuxer
- subtitles filter
- IRCAM muxer/demuxer
- Paris Audio File demuxer
- Virtual concatenation demuxer
- VobSub demuxer
- JSON captions for TED talks decoding support
- SOX Resampler support in libswresample
- aselect filter
- SGI RLE 8-bit decoder
- Silicon Graphics Motion Video Compressor 1 & 2 decoder
- Silicon Graphics Movie demuxer
- apad filter
- Resolution & pixel format change support with multithreading for H.264
- documentation split into per-component manuals
- pp (postproc) filter ported from MPlayer
- NIST Sphere demuxer
- MPL2, VPlayer, MPlayer, AQTitle, PJS and SubViewer v1 subtitles demuxers and decoders
- Sony Wave64 muxer
- adobe and limelight publisher authentication in RTMP
- data: URI scheme
- support building on the Plan 9 operating system
- kerndeint filter ported from MPlayer
- histeq filter ported from VirtualDub
- Megalux Frame demuxer
- 012v decoder
- Improved AVC Intra decoding support


version 1.0:

- INI and flat output in ffprobe
- Scene detection in libavfilter
- Indeo Audio decoder
- channelsplit audio filter
- setnsamples audio filter
- atempo filter
- ffprobe -show_data option
- RTMPT protocol support
- iLBC encoding/decoding via libilbc
- Microsoft Screen 1 decoder
- join audio filter
- audio channel mapping filter
- Microsoft ATC Screen decoder
- RTSP listen mode
- TechSmith Screen Codec 2 decoder
- AAC encoding via libfdk-aac
- Microsoft Expression Encoder Screen decoder
- RTMPS protocol support
- RTMPTS protocol support
- RTMPE protocol support
- RTMPTE protocol support
- showwaves and showspectrum filter
- LucasArts SMUSH playback support
- SAMI, RealText and SubViewer demuxers and decoders
- Heart Of Darkness PAF playback support
- iec61883 device
- asettb filter
- new option: -progress
- 3GPP Timed Text encoder/decoder
- GeoTIFF decoder support
- ffmpeg -(no)stdin option
- Opus decoder using libopus
- caca output device using libcaca
- alphaextract and alphamerge filters
- concat filter
- flite filter
- Canopus Lossless Codec decoder
- bitmap subtitles in filters (experimental and temporary)
- MP2 encoding via TwoLAME
- bmp parser
- smptebars source
- asetpts filter
- hue filter
- ICO muxer
- SubRip encoder and decoder without embedded timing
- edge detection filter
- framestep filter
- ffmpeg -shortest option is now per-output file
  -pass and -passlogfile are now per-output stream
- volume measurement filter
- Ut Video encoder
- Microsoft Screen 2 decoder
- smartblur filter ported from MPlayer
- CPiA decoder
- decimate filter ported from MPlayer
- RTP depacketization of JPEG
- Smooth Streaming live segmenter muxer
- F4V muxer
- sendcmd and asendcmd filters
- WebVTT demuxer and decoder (simple tags supported)
- RTP packetization of JPEG
- faststart option in the MOV/MP4 muxer
- support for building with MSVC


version 0.11:

- Fixes: CVE-2012-2772, CVE-2012-2774, CVE-2012-2775, CVE-2012-2776, CVE-2012-2777,
         CVE-2012-2779, CVE-2012-2782, CVE-2012-2783, CVE-2012-2784, CVE-2012-2785,
         CVE-2012-2786, CVE-2012-2787, CVE-2012-2788, CVE-2012-2789, CVE-2012-2790,
         CVE-2012-2791, CVE-2012-2792, CVE-2012-2793, CVE-2012-2794, CVE-2012-2795,
         CVE-2012-2796, CVE-2012-2797, CVE-2012-2798, CVE-2012-2799, CVE-2012-2800,
         CVE-2012-2801, CVE-2012-2802, CVE-2012-2803, CVE-2012-2804,
- v408 Quicktime and Microsoft AYUV Uncompressed 4:4:4:4 encoder and decoder
- setfield filter
- CDXL demuxer and decoder
- Apple ProRes encoder
- ffprobe -count_packets and -count_frames options
- Sun Rasterfile Encoder
- ID3v2 attached pictures reading and writing
- WMA Lossless decoder
- bluray protocol
- blackdetect filter
- libutvideo encoder wrapper (--enable-libutvideo)
- swapuv filter
- bbox filter
- XBM encoder and decoder
- RealAudio Lossless decoder
- ZeroCodec decoder
- tile video filter
- Metal Gear Solid: The Twin Snakes demuxer
- OpenEXR image decoder
- removelogo filter
- drop support for ffmpeg without libavfilter
- drawtext video filter: fontconfig support
- ffmpeg -benchmark_all option
- super2xsai filter ported from libmpcodecs
- add libavresample audio conversion library for compatibility
- MicroDVD decoder
- Avid Meridien (AVUI) encoder and decoder
- accept + prefix to -pix_fmt option to disable automatic conversions.
- complete audio filtering in libavfilter and ffmpeg
- add fps filter
- vorbis parser
- png parser
- audio mix filter
- ffv1: support (draft) version 1.3


version 0.10:

- Fixes: CVE-2011-3929, CVE-2011-3934, CVE-2011-3935, CVE-2011-3936,
         CVE-2011-3937, CVE-2011-3940, CVE-2011-3941, CVE-2011-3944,
         CVE-2011-3945, CVE-2011-3946, CVE-2011-3947, CVE-2011-3949,
         CVE-2011-3950, CVE-2011-3951, CVE-2011-3952
- v410 Quicktime Uncompressed 4:4:4 10-bit encoder and decoder
- SBaGen (SBG) binaural beats script demuxer
- OpenMG Audio muxer
- Timecode extraction in DV and MOV
- thumbnail video filter
- XML output in ffprobe
- asplit audio filter
- tinterlace video filter
- astreamsync audio filter
- amerge audio filter
- ISMV (Smooth Streaming) muxer
- GSM audio parser
- SMJPEG muxer
- XWD encoder and decoder
- Automatic thread count based on detection number of (available) CPU cores
- y41p Brooktree Uncompressed 4:1:1 12-bit encoder and decoder
- ffprobe -show_error option
- Avid 1:1 10-bit RGB Packer codec
- v308 Quicktime Uncompressed 4:4:4 encoder and decoder
- yuv4 libquicktime packed 4:2:0 encoder and decoder
- ffprobe -show_frames option
- silencedetect audio filter
- ffprobe -show_program_version, -show_library_versions, -show_versions options
- rv34: frame-level multi-threading
- optimized iMDCT transform on x86 using SSE for for mpegaudiodec
- Improved PGS subtitle decoder
- dumpgraph option to lavfi device
- r210 and r10k encoders
- ffwavesynth decoder
- aviocat tool
- ffeval tool


version 0.9:

- openal input device added
- boxblur filter added
- BWF muxer
- Flash Screen Video 2 decoder
- lavfi input device added
- added avconv, which is almost the same for now, except
for a few incompatible changes in the options, which will hopefully make them
easier to use. The changes are:
    * The options placement is now strictly enforced! While in theory the
      options for ffmpeg should be given in [input options] -i INPUT [output
      options] OUTPUT order, in practice it was possible to give output options
      before the -i and it mostly worked. Except when it didn't - the behavior was
      a bit inconsistent. In avconv, it is not possible to mix input and output
      options. All non-global options are reset after an input or output filename.
    * All per-file options are now truly per-file - they apply only to the next
      input or output file and specifying different values for different files
      will now work properly (notably -ss and -t options).
    * All per-stream options are now truly per-stream - it is possible to
      specify which stream(s) should a given option apply to. See the Stream
      specifiers section in the avconv manual for details.
    * In ffmpeg some options (like -newvideo/-newaudio/...) are irregular in the
      sense that they're specified after the output filename instead of before,
      like all other options. In avconv this irregularity is removed, all options
      apply to the next input or output file.
    * -newvideo/-newaudio/-newsubtitle options were removed. Not only were they
      irregular and highly confusing, they were also redundant. In avconv the -map
      option will create new streams in the output file and map input streams to
      them. E.g. avconv -i INPUT -map 0 OUTPUT will create an output stream for
      each stream in the first input file.
    * The -map option now has slightly different and more powerful syntax:
        + Colons (':') are used to separate file index/stream type/stream index
          instead of dots. Comma (',') is used to separate the sync stream instead
          of colon.. This is done for consistency with other options.
        + It's possible to specify stream type. E.g. -map 0:a:2 creates an
          output stream from the third input audio stream.
        + Omitting the stream index now maps all the streams of the given type,
          not just the first. E.g. -map 0:s creates output streams for all the
          subtitle streams in the first input file.
        + Since -map can now match multiple streams, negative mappings were
          introduced. Negative mappings disable some streams from an already
          defined map. E.g. '-map 0 -map -0:a:1' means 'create output streams for
          all the stream in the first input file, except for the second audio
          stream'.
    * There is a new option -c (or -codec) for choosing the decoder/encoder to
      use, which allows to precisely specify target stream(s) consistently with
      other options. E.g. -c:v lib264 sets the codec for all video streams, -c:a:0
      libvorbis sets the codec for the first audio stream and -c copy copies all
      the streams without reencoding. Old -vcodec/-acodec/-scodec options are now
      aliases to -c:v/a/s
    * It is now possible to precisely specify which stream should an AVOption
      apply to. E.g. -b:v:0 2M sets the bitrate for the first video stream, while
      -b:a 128k sets the bitrate for all audio streams. Note that the old -ab 128k
      syntax is deprecated and will stop working soon.
    * -map_chapters now takes only an input file index and applies to the next
      output file. This is consistent with how all the other options work.
    * -map_metadata now takes only an input metadata specifier and applies to
      the next output file. Output metadata specifier is now part of the option
      name, similarly to the AVOptions/map/codec feature above.
    * -metadata can now be used to set metadata on streams and chapters, e.g.
      -metadata:s:1 language=eng sets the language of the first stream to 'eng'.
      This made -vlang/-alang/-slang options redundant, so they were removed.
    * -qscale option now uses stream specifiers and applies to all streams, not
      just video. I.e. plain -qscale number would now apply to all streams. To get
      the old behavior, use -qscale:v. Also there is now a shortcut -q for -qscale
      and -aq is now an alias for -q:a.
    * -vbsf/-absf/-sbsf options were removed and replaced by a -bsf option which
      uses stream specifiers. Use -bsf:v/a/s instead of the old options.
    * -itsscale option now uses stream specifiers, so its argument is only the
      scale parameter.
    * -intra option was removed, use -g 0 for the same effect.
    * -psnr option was removed, use -flags +psnr for the same effect.
    * -vf option is now an alias to the new -filter option, which uses stream specifiers.
    * -vframes/-aframes/-dframes options are now aliases to the new -frames option.
    * -vtag/-atag/-stag options are now aliases to the new -tag option.
- XMV demuxer
- LOAS demuxer
- ashowinfo filter added
- Windows Media Image decoder
- amovie source added
- LATM muxer/demuxer
- Speex encoder via libspeex
- JSON output in ffprobe
- WTV muxer
- Optional C++ Support (needed for libstagefright)
- H.264 Decoding on Android via Stagefright
- Prores decoder
- BIN/XBIN/ADF/IDF text file decoder
- aconvert audio filter added
- audio support to lavfi input device added
- libcdio-paranoia input device for audio CD grabbing
- Apple ProRes decoder
- CELT in Ogg demuxing
- G.723.1 demuxer and decoder
- libmodplug support (--enable-libmodplug)
- VC-1 interlaced decoding
- libutvideo wrapper (--enable-libutvideo)
- aevalsrc audio source added
- Ut Video decoder
- Speex encoding via libspeex
- 4:2:2 H.264 decoding support
- 4:2:2 and 4:4:4 H.264 encoding with libx264
- Pulseaudio input device
- Prores encoder
- Video Decoder Acceleration (VDA) HWAccel module.
- replacement Indeo 3 decoder
- new ffmpeg option: -map_channel
- volume audio filter added
- earwax audio filter added
- libv4l2 support (--enable-libv4l2)
- TLS/SSL and HTTPS protocol support
- AVOptions API rewritten and documented
- most of CODEC_FLAG2_*, some CODEC_FLAG_* and many codec-specific fields in
  AVCodecContext deprecated. Codec private options should be used instead.
- Properly working defaults in libx264 wrapper, support for native presets.
- Encrypted OMA files support
- Discworld II BMV decoding support
- VBLE Decoder
- OS X Video Decoder Acceleration (VDA) support
- compact and csv output in ffprobe
- pan audio filter
- IFF Amiga Continuous Bitmap (ACBM) decoder
- ass filter
- CRI ADX audio format muxer and demuxer
- Playstation Portable PMP format demuxer
- Microsoft Windows ICO demuxer
- life source
- PCM format support in OMA demuxer
- CLJR encoder
- new option: -report
- Dxtory capture format decoder
- cellauto source
- Simple segmenting muxer
- Indeo 4 decoder
- SMJPEG demuxer


version 0.8:

- many many things we forgot because we rather write code than changelogs
- WebM support in Matroska de/muxer
- low overhead Ogg muxing
- MMS-TCP support
- VP8 de/encoding via libvpx
- Demuxer for On2's IVF format
- Pictor/PC Paint decoder
- HE-AAC v2 decoder
- HE-AAC v2 encoding with libaacplus
- libfaad2 wrapper removed
- DTS-ES extension (XCh) decoding support
- native VP8 decoder
- RTSP tunneling over HTTP
- RTP depacketization of SVQ3
- -strict inofficial replaced by -strict unofficial
- ffplay -exitonkeydown and -exitonmousedown options added
- native GSM / GSM MS decoder
- RTP depacketization of QDM2
- ANSI/ASCII art playback system
- Lego Mindstorms RSO de/muxer
- libavcore added (and subsequently removed)
- SubRip subtitle file muxer and demuxer
- Chinese AVS encoding via libxavs
- ffprobe -show_packets option added
- RTP packetization of Theora and Vorbis
- RTP depacketization of MP4A-LATM
- RTP packetization and depacketization of VP8
- hflip filter
- Apple HTTP Live Streaming demuxer
- a64 codec
- MMS-HTTP support
- G.722 ADPCM audio encoder/decoder
- R10k video decoder
- ocv_smooth filter
- frei0r wrapper filter
- change crop filter syntax to width:height:x:y
- make the crop filter accept parametric expressions
- make ffprobe accept AVFormatContext options
- yadif filter
- blackframe filter
- Demuxer for Leitch/Harris' VR native stream format (LXF)
- RTP depacketization of the X-QT QuickTime format
- SAP (Session Announcement Protocol, RFC 2974) muxer and demuxer
- cropdetect filter
- ffmpeg -crop* options removed
- transpose filter added
- ffmpeg -force_key_frames option added
- demuxer for receiving raw rtp:// URLs without an SDP description
- single stream LATM/LOAS decoder
- setpts filter added
- Win64 support for optimized x86 assembly functions
- MJPEG/AVI1 to JPEG/JFIF bitstream filter
- ASS subtitle encoder and decoder
- IEC 61937 encapsulation for E-AC-3, TrueHD, DTS-HD (for HDMI passthrough)
- overlay filter added
- rename aspect filter to setdar, and pixelaspect to setsar
- IEC 61937 demuxer
- Mobotix .mxg demuxer
- frei0r source added
- hqdn3d filter added
- RTP depacketization of QCELP
- FLAC parser added
- gradfun filter added
- AMR-WB decoder
- replace the ocv_smooth filter with a more generic ocv filter
- Windows Televison (WTV) demuxer
- FFmpeg metadata format muxer and demuxer
- SubRip (srt) subtitle encoder and decoder
- floating-point AC-3 encoder added
- Lagarith decoder
- ffmpeg -copytb option added
- IVF muxer added
- Wing Commander IV movies decoder added
- movie source added
- Bink version 'b' audio and video decoder
- Bitmap Brothers JV playback system
- Apple HTTP Live Streaming protocol handler
- sndio support for playback and record
- Linux framebuffer input device added
- Chronomaster DFA decoder
- DPX image encoder
- MicroDVD subtitle file muxer and demuxer
- Playstation Portable PMP format demuxer
- fieldorder video filter added
- AAC encoding via libvo-aacenc
- AMR-WB encoding via libvo-amrwbenc
- xWMA demuxer
- Mobotix MxPEG decoder
- VP8 frame-multithreading
- NEON optimizations for VP8
- Lots of deprecated API cruft removed
- fft and imdct optimizations for AVX (Sandy Bridge) processors
- showinfo filter added
- SMPTE 302M AES3 audio decoder
- Apple Core Audio Format muxer
- 9bit and 10bit per sample support in the H.264 decoder
- 9bit and 10bit FFV1 encoding / decoding
- split filter added
- select filter added
- sdl output device added
- libmpcodecs video filter support (3 times as many filters than before)
- mpeg2 aspect ratio dection fixed
- libxvid aspect pickiness fixed
- Frame multithreaded decoding
- E-AC-3 audio encoder
- ac3enc: add channel coupling support
- floating-point sample format support to the ac3, eac3, dca, aac, and vorbis decoders.
- H264/MPEG frame-level multi-threading
- All av_metadata_* functions renamed to av_dict_* and moved to libavutil
- 4:4:4 H.264 decoding support
- 10-bit H.264 optimizations for x86
- lut, lutrgb, and lutyuv filters added
- buffersink libavfilter sink added
- Bump libswscale for recently reported ABI break
- New J2K encoder (via OpenJPEG)


version 0.7:

- all the changes for 0.8, but keeping API/ABI compatibility with the 0.6 release


version 0.6:

- PB-frame decoding for H.263
- deprecated vhook subsystem removed
- deprecated old scaler removed
- VQF demuxer
- Alpha channel scaler
- PCX encoder
- RTP packetization of H.263
- RTP packetization of AMR
- RTP depacketization of Vorbis
- CorePNG decoding support
- Cook multichannel decoding support
- introduced avlanguage helpers in libavformat
- 8088flex TMV demuxer and decoder
- per-stream language-tags extraction in asfdec
- V210 decoder and encoder
- remaining GPL parts in AC-3 decoder converted to LGPL
- QCP demuxer
- SoX native format muxer and demuxer
- AMR-NB decoding/encoding, AMR-WB decoding via OpenCORE libraries
- DPX image decoder
- Electronic Arts Madcow decoder
- DivX (XSUB) subtitle encoder
- nonfree libamr support for AMR-NB/WB decoding/encoding removed
- experimental AAC encoder
- RTP depacketization of ASF and RTSP from WMS servers
- RTMP support in libavformat
- noX handling for OPT_BOOL X options
- Wave64 demuxer
- IEC-61937 compatible Muxer
- TwinVQ decoder
- Bluray (PGS) subtitle decoder
- LPCM support in MPEG-TS (HDMV RID as found on Blu-ray disks)
- WMA Pro decoder
- Core Audio Format demuxer
- Atrac1 decoder
- MD STUDIO audio demuxer
- RF64 support in WAV demuxer
- MPEG-4 Audio Lossless Coding (ALS) decoder
- -formats option split into -formats, -codecs, -bsfs, and -protocols
- IV8 demuxer
- CDG demuxer and decoder
- R210 decoder
- Auravision Aura 1 and 2 decoders
- Deluxe Paint Animation playback system
- SIPR decoder
- Adobe Filmstrip muxer and demuxer
- RTP depacketization of H.263
- Bink demuxer and audio/video decoders
- enable symbol versioning by default for linkers that support it
- IFF PBM/ILBM bitmap decoder
- concat protocol
- Indeo 5 decoder
- RTP depacketization of AMR
- WMA Voice decoder
- ffprobe tool
- AMR-NB decoder
- RTSP muxer
- HE-AAC v1 decoder
- Kega Game Video (KGV1) decoder
- VorbisComment writing for FLAC, Ogg FLAC and Ogg Speex files
- RTP depacketization of Theora
- HTTP Digest authentication
- RTMP/RTMPT/RTMPS/RTMPE/RTMPTE protocol support via librtmp
- Psygnosis YOP demuxer and video decoder
- spectral extension support in the E-AC-3 decoder
- unsharp video filter
- RTP hinting in the mov/3gp/mp4 muxer
- Dirac in Ogg demuxing
- seek to keyframes in Ogg
- 4:2:2 and 4:4:4 Theora decoding
- 35% faster VP3/Theora decoding
- faster AAC decoding
- faster H.264 decoding
- RealAudio 1.0 (14.4K) encoder


version 0.5:

- DV50 AKA DVCPRO50 encoder, decoder, muxer and demuxer
- TechSmith Camtasia (TSCC) video decoder
- IBM Ultimotion (ULTI) video decoder
- Sierra Online audio file demuxer and decoder
- Apple QuickDraw (qdrw) video decoder
- Creative ADPCM audio decoder (16 bits as well as 8 bits schemes)
- Electronic Arts Multimedia (WVE/UV2/etc.) file demuxer
- Miro VideoXL (VIXL) video decoder
- H.261 video encoder
- QPEG video decoder
- Nullsoft Video (NSV) file demuxer
- Shorten audio decoder
- LOCO video decoder
- Apple Lossless Audio Codec (ALAC) decoder
- Winnov WNV1 video decoder
- Autodesk Animator Studio Codec (AASC) decoder
- Indeo 2 video decoder
- Fraps FPS1 video decoder
- Snow video encoder/decoder
- Sonic audio encoder/decoder
- Vorbis audio decoder
- Macromedia ADPCM decoder
- Duck TrueMotion 2 video decoder
- support for decoding FLX and DTA extensions in FLIC files
- H.264 custom quantization matrices support
- ffserver fixed, it should now be usable again
- QDM2 audio decoder
- Real Cooker audio decoder
- TrueSpeech audio decoder
- WMA2 audio decoder fixed, now all files should play correctly
- RealAudio 14.4 and 28.8 decoders fixed
- JPEG-LS decoder
- build system improvements
- tabs and trailing whitespace removed from the codebase
- CamStudio video decoder
- AIFF/AIFF-C audio format, encoding and decoding
- ADTS AAC file reading and writing
- Creative VOC file reading and writing
- American Laser Games multimedia (*.mm) playback system
- Zip Motion Blocks Video decoder
- improved Theora/VP3 decoder
- True Audio (TTA) decoder
- AVS demuxer and video decoder
- JPEG-LS encoder
- Smacker demuxer and decoder
- NuppelVideo/MythTV demuxer and RTjpeg decoder
- KMVC decoder
- MPEG-2 intra VLC support
- MPEG-2 4:2:2 encoder
- Flash Screen Video decoder
- GXF demuxer
- Chinese AVS decoder
- GXF muxer
- MXF demuxer
- VC-1/WMV3/WMV9 video decoder
- MacIntel support
- AVISynth support
- VMware video decoder
- VP5 video decoder
- VP6 video decoder
- WavPack lossless audio decoder
- Targa (.TGA) picture decoder
- Vorbis audio encoder
- Delphine Software .cin demuxer/audio and video decoder
- Tiertex .seq demuxer/video decoder
- MTV demuxer
- TIFF picture encoder and decoder
- GIF picture decoder
- Intel Music Coder decoder
- Zip Motion Blocks Video encoder
- Musepack decoder
- Flash Screen Video encoder
- Theora encoding via libtheora
- BMP encoder
- WMA encoder
- GSM-MS encoder and decoder
- DCA decoder
- DXA demuxer and decoder
- DNxHD decoder
- Gamecube movie (.THP) playback system
- Blackfin optimizations
- Interplay C93 demuxer and video decoder
- Bethsoft VID demuxer and video decoder
- CRYO APC demuxer
- Atrac3 decoder
- V.Flash PTX decoder
- RoQ muxer, RoQ audio encoder
- Renderware TXD demuxer and decoder
- extern C declarations for C++ removed from headers
- sws_flags command line option
- codebook generator
- RoQ video encoder
- QTRLE encoder
- OS/2 support removed and restored again
- AC-3 decoder
- NUT muxer
- additional SPARC (VIS) optimizations
- Matroska muxer
- slice-based parallel H.264 decoding
- Monkey's Audio demuxer and decoder
- AMV audio and video decoder
- DNxHD encoder
- H.264 PAFF decoding
- Nellymoser ASAO decoder
- Beam Software SIFF demuxer and decoder
- libvorbis Vorbis decoding removed in favor of native decoder
- IntraX8 (J-Frame) subdecoder for WMV2 and VC-1
- Ogg (Theora, Vorbis and FLAC) muxer
- The "device" muxers and demuxers are now in a new libavdevice library
- PC Paintbrush PCX decoder
- Sun Rasterfile decoder
- TechnoTrend PVA demuxer
- Linux Media Labs MPEG-4 (LMLM4) demuxer
- AVM2 (Flash 9) SWF muxer
- QT variant of IMA ADPCM encoder
- VFW grabber
- iPod/iPhone compatible mp4 muxer
- Mimic decoder
- MSN TCP Webcam stream demuxer
- RL2 demuxer / decoder
- IFF demuxer
- 8SVX audio decoder
- non-recursive Makefiles
- BFI demuxer
- MAXIS EA XA (.xa) demuxer / decoder
- BFI video decoder
- OMA demuxer
- MLP/TrueHD decoder
- Electronic Arts CMV decoder
- Motion Pixels Video decoder
- Motion Pixels MVI demuxer
- removed animated GIF decoder/demuxer
- D-Cinema audio muxer
- Electronic Arts TGV decoder
- Apple Lossless Audio Codec (ALAC) encoder
- AAC decoder
- floating point PCM encoder/decoder
- MXF muxer
- DV100 AKA DVCPRO HD decoder and demuxer
- E-AC-3 support added to AC-3 decoder
- Nellymoser ASAO encoder
- ASS and SSA demuxer and muxer
- liba52 wrapper removed
- SVQ3 watermark decoding support
- Speex decoding via libspeex
- Electronic Arts TGQ decoder
- RV40 decoder
- QCELP / PureVoice decoder
- RV30 decoder
- hybrid WavPack support
- R3D REDCODE demuxer
- ALSA support for playback and record
- Electronic Arts TQI decoder
- OpenJPEG based JPEG 2000 decoder
- NC (NC4600) camera file demuxer
- Gopher client support
- MXF D-10 muxer
- generic metadata API
- flash ScreenVideo2 encoder


version 0.4.9-pre1:

- DV encoder, DV muxer
- Microsoft RLE video decoder
- Microsoft Video-1 decoder
- Apple Animation (RLE) decoder
- Apple Graphics (SMC) decoder
- Apple Video (RPZA) decoder
- Cinepak decoder
- Sega FILM (CPK) file demuxer
- Westwood multimedia support (VQA & AUD files)
- Id Quake II CIN playback support
- 8BPS video decoder
- FLIC playback support
- RealVideo 2.0 (RV20) decoder
- Duck TrueMotion v1 (DUCK) video decoder
- Sierra VMD demuxer and video decoder
- MSZH and ZLIB decoder support
- SVQ1 video encoder
- AMR-WB support
- PPC optimizations
- rate distortion optimal cbp support
- rate distorted optimal ac prediction for MPEG-4
- rate distorted optimal lambda->qp support
- AAC encoding with libfaac
- Sunplus JPEG codec (SP5X) support
- use Lagrange multipler instead of QP for ratecontrol
- Theora/VP3 decoding support
- XA and ADX ADPCM codecs
- export MPEG-2 active display area / pan scan
- Add support for configuring with IBM XLC
- floating point AAN DCT
- initial support for zygo video (not complete)
- RGB ffv1 support
- new audio/video parser API
- av_log() system
- av_read_frame() and av_seek_frame() support
- missing last frame fixes
- seek by mouse in ffplay
- noise reduction of DCT coefficients
- H.263 OBMC & 4MV support
- H.263 alternative inter vlc support
- H.263 loop filter
- H.263 slice structured mode
- interlaced DCT support for MPEG-2 encoding
- stuffing to stay above min_bitrate
- MB type & QP visualization
- frame stepping for ffplay
- interlaced motion estimation
- alternate scantable support
- SVCD scan offset support
- closed GOP support
- SSE2 FDCT
- quantizer noise shaping
- G.726 ADPCM audio codec
- MS ADPCM encoding
- multithreaded/SMP motion estimation
- multithreaded/SMP encoding for MPEG-1/MPEG-2/MPEG-4/H.263
- multithreaded/SMP decoding for MPEG-2
- FLAC decoder
- Metrowerks CodeWarrior suppport
- H.263+ custom pcf support
- nicer output for 'ffmpeg -formats'
- Matroska demuxer
- SGI image format, encoding and decoding
- H.264 loop filter support
- H.264 CABAC support
- nicer looking arrows for the motion vector visualization
- improved VCD support
- audio timestamp drift compensation
- MPEG-2 YUV 422/444 support
- polyphase kaiser windowed sinc and blackman nuttall windowed sinc audio resample
- better image scaling
- H.261 support
- correctly interleave packets during encoding
- VIS optimized motion compensation
- intra_dc_precision>0 encoding support
- support reuse of motion vectors/MB types/field select values of the source video
- more accurate deblock filter
- padding support
- many optimizations and bugfixes
- FunCom ISS audio file demuxer and according ADPCM decoding


version 0.4.8:

- MPEG-2 video encoding (Michael)
- Id RoQ playback subsystem (Mike Melanson and Tim Ferguson)
- Wing Commander III Movie (.mve) file playback subsystem (Mike Melanson
  and Mario Brito)
- Xan DPCM audio decoder (Mario Brito)
- Interplay MVE playback subsystem (Mike Melanson)
- Duck DK3 and DK4 ADPCM audio decoders (Mike Melanson)


version 0.4.7:

- RealAudio 1.0 (14_4) and 2.0 (28_8) native decoders. Author unknown, code from mplayerhq
  (originally from public domain player for Amiga at http://www.honeypot.net/audio)
- current version now also compiles with older GCC (Fabrice)
- 4X multimedia playback system including 4xm file demuxer (Mike
  Melanson), and 4X video and audio codecs (Michael)
- Creative YUV (CYUV) decoder (Mike Melanson)
- FFV1 codec (our very simple lossless intra only codec, compresses much better
  than HuffYUV) (Michael)
- ASV1 (Asus), H.264, Intel indeo3 codecs have been added (various)
- tiny PNG encoder and decoder, tiny GIF decoder, PAM decoder (PPM with
  alpha support), JPEG YUV colorspace support. (Fabrice Bellard)
- ffplay has been replaced with a newer version which uses SDL (optionally)
  for multiplatform support (Fabrice)
- Sorenson Version 3 codec (SVQ3) support has been added (decoding only) - donated
  by anonymous
- AMR format has been added (Johannes Carlsson)
- 3GP support has been added (Johannes Carlsson)
- VP3 codec has been added (Mike Melanson)
- more MPEG-1/2 fixes
- better multiplatform support, MS Visual Studio fixes (various)
- AltiVec optimizations (Magnus Damn and others)
- SH4 processor support has been added (BERO)
- new public interfaces (avcodec_get_pix_fmt) (Roman Shaposhnick)
- VOB streaming support (Brian Foley)
- better MP3 autodetection (Andriy Rysin)
- qpel encoding (Michael)
- 4mv+b frames encoding finally fixed (Michael)
- chroma ME (Michael)
- 5 comparison functions for ME (Michael)
- B-frame encoding speedup (Michael)
- WMV2 codec (unfinished - Michael)
- user specified diamond size for EPZS (Michael)
- Playstation STR playback subsystem, still experimental (Mike and Michael)
- ASV2 codec (Michael)
- CLJR decoder (Alex)

.. And lots more new enhancements and fixes.


version 0.4.6:

- completely new integer only MPEG audio layer 1/2/3 decoder rewritten
  from scratch
- Recoded DCT and motion vector search with gcc (no longer depends on nasm)
- fix quantization bug in AC3 encoder
- added PCM codecs and format. Corrected WAV/AVI/ASF PCM issues
- added prototype ffplay program
- added GOB header parsing on H.263/H.263+ decoder (Juanjo)
- bug fix on MCBPC tables of H.263 (Juanjo)
- bug fix on DC coefficients of H.263 (Juanjo)
- added Advanced Prediction Mode on H.263/H.263+ decoder (Juanjo)
- now we can decode H.263 streams found in QuickTime files (Juanjo)
- now we can decode H.263 streams found in VIVO v1 files(Juanjo)
- preliminary RTP "friendly" mode for H.263/H.263+ coding. (Juanjo)
- added GOB header for H.263/H.263+ coding on RTP mode (Juanjo)
- now H.263 picture size is returned on the first decoded frame (Juanjo)
- added first regression tests
- added MPEG-2 TS demuxer
- new demux API for libav
- more accurate and faster IDCT (Michael)
- faster and entropy-controlled motion search (Michael)
- two pass video encoding (Michael)
- new video rate control (Michael)
- added MSMPEG4V1, MSMPEGV2 and WMV1 support (Michael)
- great performance improvement of video encoders and decoders (Michael)
- new and faster bit readers and vlc parsers (Michael)
- high quality encoding mode: tries all macroblock/VLC types (Michael)
- added DV video decoder
- preliminary RTP/RTSP support in ffserver and libavformat
- H.263+ AIC decoding/encoding support (Juanjo)
- VCD MPEG-PS mode (Juanjo)
- PSNR stuff (Juanjo)
- simple stats output (Juanjo)
- 16-bit and 15-bit RGB/BGR/GBR support (Bisqwit)


version 0.4.5:

- some header fixes (Zdenek Kabelac <kabi at informatics.muni.cz>)
- many MMX optimizations (Nick Kurshev <nickols_k at mail.ru>)
- added configure system (actually a small shell script)
- added MPEG audio layer 1/2/3 decoding using LGPL'ed mpglib by
  Michael Hipp (temporary solution - waiting for integer only
  decoder)
- fixed VIDIOCSYNC interrupt
- added Intel H.263 decoding support ('I263' AVI fourCC)
- added Real Video 1.0 decoding (needs further testing)
- simplified image formats again. Added PGM format (=grey
  pgm). Renamed old PGM to PGMYUV.
- fixed msmpeg4 slice issues (tell me if you still find problems)
- fixed OpenDivX bugs with newer versions (added VOL header decoding)
- added support for MPlayer interface
- added macroblock skip optimization
- added MJPEG decoder
- added mmx/mmxext IDCT from libmpeg2
- added pgmyuvpipe, ppm, and ppm_pipe formats (original patch by Celer
  <celer at shell.scrypt.net>)
- added pixel format conversion layer (e.g. for MJPEG or PPM)
- added deinterlacing option
- MPEG-1/2 fixes
- MPEG-4 vol header fixes (Jonathan Marsden <snmjbm at pacbell.net>)
- ARM optimizations (Lionel Ulmer <lionel.ulmer at free.fr>).
- Windows porting of file converter
- added MJPEG raw format (input/output)
- added JPEG image format support (input/output)


version 0.4.4:

- fixed some std header definitions (Bjorn Lindgren
  <bjorn.e.lindgren at telia.com>).
- added MPEG demuxer (MPEG-1 and 2 compatible).
- added ASF demuxer
- added prototype RM demuxer
- added AC3 decoding (done with libac3 by Aaron Holtzman)
- added decoding codec parameter guessing (.e.g. for MPEG, because the
  header does not include them)
- fixed header generation in MPEG-1, AVI and ASF muxer: wmplayer can now
  play them (only tested video)
- fixed H.263 white bug
- fixed phase rounding in img resample filter
- add MMX code for polyphase img resample filter
- added CPU autodetection
- added generic title/author/copyright/comment string handling (ASF and RM
  use them)
- added SWF demux to extract MP3 track (not usable yet because no MP3
  decoder)
- added fractional frame rate support
- codecs are no longer searched by read_header() (should fix ffserver
  segfault)


version 0.4.3:

- BGR24 patch (initial patch by Jeroen Vreeken <pe1rxq at amsat.org>)
- fixed raw yuv output
- added motion rounding support in MPEG-4
- fixed motion bug rounding in MSMPEG4
- added B-frame handling in video core
- added full MPEG-1 decoding support
- added partial (frame only) MPEG-2 support
- changed the FOURCC code for H.263 to "U263" to be able to see the
  +AVI/H.263 file with the UB Video H.263+ decoder. MPlayer works with
  this +codec ;) (JuanJo).
- Halfpel motion estimation after MB type selection (JuanJo)
- added pgm and .Y.U.V output format
- suppressed 'img:' protocol. Simply use: /tmp/test%d.[pgm|Y] as input or
  output.
- added pgmpipe I/O format (original patch from Martin Aumueller
  <lists at reserv.at>, but changed completely since we use a format
  instead of a protocol)


version 0.4.2:

- added H.263/MPEG-4/MSMPEG4 decoding support. MPEG-4 decoding support
  (for OpenDivX) is almost complete: 8x8 MVs and rounding are
  missing. MSMPEG4 support is complete.
- added prototype MPEG-1 decoder. Only I- and P-frames handled yet (it
  can decode ffmpeg MPEGs :-)).
- added libavcodec API documentation (see apiexample.c).
- fixed image polyphase bug (the bottom of some images could be
  greenish)
- added support for non clipped motion vectors (decoding only)
  and image sizes non-multiple of 16
- added support for AC prediction (decoding only)
- added file overwrite confirmation (can be disabled with -y)
- added custom size picture to H.263 using H.263+ (Juanjo)


version 0.4.1:

- added MSMPEG4 (aka DivX) compatible encoder. Changed default codec
  of AVI and ASF to DIV3.
- added -me option to set motion estimation method
  (default=log). suppressed redundant -hq option.
- added options -acodec and -vcodec to force a given codec (useful for
  AVI for example)
- fixed -an option
- improved dct_quantize speed
- factorized some motion estimation code


version 0.4.0:

- removing grab code from ffserver and moved it to ffmpeg. Added
  multistream support to ffmpeg.
- added timeshifting support for live feeds (option ?date=xxx in the
  URL)
- added high quality image resize code with polyphase filter (need
  mmx/see optimization). Enable multiple image size support in ffserver.
- added multi live feed support in ffserver
- suppressed master feature from ffserver (it should be done with an
  external program which opens the .ffm url and writes it to another
  ffserver)
- added preliminary support for video stream parsing (WAV and AVI half
  done). Added proper support for audio/video file conversion in
  ffmpeg.
- added preliminary support for video file sending from ffserver
- redesigning I/O subsystem: now using URL based input and output
  (see avio.h)
- added WAV format support
- added "tty user interface" to ffmpeg to stop grabbing gracefully
- added MMX/SSE optimizations to SAD (Sums of Absolutes Differences)
  (Juan J. Sierralta P. a.k.a. "Juanjo" <juanjo at atmlab.utfsm.cl>)
- added MMX DCT from mpeg2_movie 1.5 (Juanjo)
- added new motion estimation algorithms, log and phods (Juanjo)
- changed directories: libav for format handling, libavcodec for
  codecs


version 0.3.4:

- added stereo in MPEG audio encoder


version 0.3.3:

- added 'high quality' mode which use motion vectors. It can be used in
  real time at low resolution.
- fixed rounding problems which caused quality problems at high
  bitrates and large GOP size


version 0.3.2: small fixes

- ASF fixes
- put_seek bug fix


version 0.3.1: added avi/divx support

- added AVI support
- added MPEG-4 codec compatible with OpenDivX. It is based on the H.263 codec
- added sound for flash format (not tested)


version 0.3: initial public release<|MERGE_RESOLUTION|>--- conflicted
+++ resolved
@@ -55,11 +55,8 @@
 - 3D LUT filter (lut3d)
 - SMPTE 302M audio encoder
 - support for slice multithreading in libavfilter
-<<<<<<< HEAD
 - Hald CLUT support (generation and filtering)
-=======
 - VC-1 interlaced B-frame support
->>>>>>> 72821499
 
 
 version 1.2:

--- conflicted
+++ resolved
@@ -738,16 +738,10 @@
     s->lfe               = get_bits(&s->gb, 2);
     s->predictor_history = get_bits(&s->gb, 1);
 
-<<<<<<< HEAD
-    if (s->lfe == 3) {
+    if (s->lfe > 2) {
         s->lfe = 0;
-        av_log_ask_for_sample(s->avctx, "LFE is 3\n");
-        return AVERROR_PATCHWELCOME;
-=======
-    if (s->lfe > 2) {
         av_log(s->avctx, AV_LOG_ERROR, "Invalid LFE value: %d\n", s->lfe);
         return AVERROR_INVALIDDATA;
->>>>>>> 04d2f9ac
     }
 
     /* TODO: check CRC */

--- conflicted
+++ resolved
@@ -114,44 +114,28 @@
         avctx->height = h;
         s->maxval     = maxval;
         if (depth == 1) {
-<<<<<<< HEAD
             if (maxval == 1) {
-                avctx->pix_fmt = PIX_FMT_MONOBLACK;
+                avctx->pix_fmt = AV_PIX_FMT_MONOBLACK;
             } else if (maxval == 255) {
-                avctx->pix_fmt = PIX_FMT_GRAY8;
-            } else {
-                avctx->pix_fmt = PIX_FMT_GRAY16BE;
+                avctx->pix_fmt = AV_PIX_FMT_GRAY8;
+            } else {
+                avctx->pix_fmt = AV_PIX_FMT_GRAY16BE;
             }
         } else if (depth == 2) {
             if (maxval == 255)
-                avctx->pix_fmt = PIX_FMT_GRAY8A;
-=======
-            if (maxval == 1)
-                avctx->pix_fmt = AV_PIX_FMT_MONOWHITE;
-            else
-                avctx->pix_fmt = AV_PIX_FMT_GRAY8;
->>>>>>> 716d413c
+                avctx->pix_fmt = AV_PIX_FMT_GRAY8A;
         } else if (depth == 3) {
             if (maxval < 256) {
             avctx->pix_fmt = AV_PIX_FMT_RGB24;
             } else {
-<<<<<<< HEAD
-                avctx->pix_fmt = PIX_FMT_RGB48BE;
+                avctx->pix_fmt = AV_PIX_FMT_RGB48BE;
             }
         } else if (depth == 4) {
             if (maxval < 256) {
-                avctx->pix_fmt = PIX_FMT_RGBA;
-            } else {
-                avctx->pix_fmt = PIX_FMT_RGBA64BE;
-            }
-=======
-                av_log(avctx, AV_LOG_ERROR, "16-bit components are only supported for grayscale\n");
-                avctx->pix_fmt = AV_PIX_FMT_NONE;
-                return -1;
-            }
-        } else if (depth == 4) {
-            avctx->pix_fmt = AV_PIX_FMT_RGB32;
->>>>>>> 716d413c
+                avctx->pix_fmt = AV_PIX_FMT_RGBA;
+            } else {
+                avctx->pix_fmt = AV_PIX_FMT_RGBA64BE;
+            }
         } else {
             return -1;
         }
@@ -165,15 +149,11 @@
     h = atoi(buf1);
     if(w <= 0 || h <= 0 || av_image_check_size(w, h, 0, avctx) || s->bytestream >= s->bytestream_end)
         return -1;
-<<<<<<< HEAD
 
     avctx->width  = w;
     avctx->height = h;
 
-    if (avctx->pix_fmt != PIX_FMT_MONOWHITE && avctx->pix_fmt != PIX_FMT_MONOBLACK) {
-=======
-    if (avctx->pix_fmt != AV_PIX_FMT_MONOWHITE) {
->>>>>>> 716d413c
+    if (avctx->pix_fmt != AV_PIX_FMT_MONOWHITE && avctx->pix_fmt != AV_PIX_FMT_MONOBLACK) {
         pnm_get(s, buf1, sizeof(buf1));
         s->maxval = atoi(buf1);
         if (s->maxval <= 0) {

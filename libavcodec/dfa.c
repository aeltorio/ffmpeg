/*
 * Chronomaster DFA Video Decoder
 * Copyright (c) 2011 Konstantin Shishkov
 * based on work by Vladimir "VAG" Gneushev
 *
 * This file is part of FFmpeg.
 *
 * FFmpeg is free software; you can redistribute it and/or
 * modify it under the terms of the GNU Lesser General Public
 * License as published by the Free Software Foundation; either
 * version 2.1 of the License, or (at your option) any later version.
 *
 * FFmpeg is distributed in the hope that it will be useful,
 * but WITHOUT ANY WARRANTY; without even the implied warranty of
 * MERCHANTABILITY or FITNESS FOR A PARTICULAR PURPOSE.  See the GNU
 * Lesser General Public License for more details.
 *
 * You should have received a copy of the GNU Lesser General Public
 * License along with FFmpeg; if not, write to the Free Software
 * Foundation, Inc., 51 Franklin Street, Fifth Floor, Boston, MA 02110-1301 USA
 */

#include "libavutil/avassert.h"
#include "avcodec.h"
#include "bytestream.h"
#include "internal.h"

#include "libavutil/imgutils.h"
#include "libavutil/mem.h"

typedef struct DfaContext {
    uint32_t pal[256];
    uint8_t *frame_buf;
} DfaContext;

static av_cold int dfa_decode_init(AVCodecContext *avctx)
{
    DfaContext *s = avctx->priv_data;

    avctx->pix_fmt = AV_PIX_FMT_PAL8;

    if (!avctx->width || !avctx->height)
        return AVERROR_INVALIDDATA;

    av_assert0(av_image_check_size(avctx->width, avctx->height, 0, avctx) >= 0);

    s->frame_buf = av_mallocz(avctx->width * avctx->height);
    if (!s->frame_buf)
        return AVERROR(ENOMEM);

    return 0;
}

static int decode_copy(GetByteContext *gb, uint8_t *frame, int width, int height)
{
    const int size = width * height;

    if (bytestream2_get_buffer(gb, frame, size) != size)
        return AVERROR_INVALIDDATA;
    return 0;
}

static int decode_tsw1(GetByteContext *gb, uint8_t *frame, int width, int height)
{
    const uint8_t *frame_start = frame;
    const uint8_t *frame_end   = frame + width * height;
    int mask = 0x10000, bitbuf = 0;
    int v, count, segments;
    unsigned offset;

    segments = bytestream2_get_le32(gb);
    offset   = bytestream2_get_le32(gb);
    if (segments == 0 && offset == frame_end - frame)
        return 0; // skip frame
    if (frame_end - frame <= offset)
        return AVERROR_INVALIDDATA;
    frame += offset;
    while (segments--) {
        if (bytestream2_get_bytes_left(gb) < 2)
            return AVERROR_INVALIDDATA;
        if (mask == 0x10000) {
            bitbuf = bytestream2_get_le16u(gb);
            mask = 1;
        }
        if (frame_end - frame < 2)
            return AVERROR_INVALIDDATA;
        if (bitbuf & mask) {
            v = bytestream2_get_le16(gb);
            offset = (v & 0x1FFF) << 1;
            count = ((v >> 13) + 2) << 1;
            if (frame - frame_start < offset || frame_end - frame < count)
                return AVERROR_INVALIDDATA;
            av_memcpy_backptr(frame, offset, count);
            frame += count;
        } else {
            *frame++ = bytestream2_get_byte(gb);
            *frame++ = bytestream2_get_byte(gb);
        }
        mask <<= 1;
    }

    return 0;
}

static int decode_dsw1(GetByteContext *gb, uint8_t *frame, int width, int height)
{
    const uint8_t *frame_start = frame;
    const uint8_t *frame_end   = frame + width * height;
    int mask = 0x10000, bitbuf = 0;
    int v, offset, count, segments;

    segments = bytestream2_get_le16(gb);
    while (segments--) {
        if (bytestream2_get_bytes_left(gb) < 2)
            return AVERROR_INVALIDDATA;
        if (mask == 0x10000) {
            bitbuf = bytestream2_get_le16u(gb);
            mask = 1;
        }
        if (frame_end - frame < 2)
            return AVERROR_INVALIDDATA;
        if (bitbuf & mask) {
            v = bytestream2_get_le16(gb);
            offset = (v & 0x1FFF) << 1;
            count = ((v >> 13) + 2) << 1;
            if (frame - frame_start < offset || frame_end - frame < count)
                return AVERROR_INVALIDDATA;
            av_memcpy_backptr(frame, offset, count);
            frame += count;
        } else if (bitbuf & (mask << 1)) {
            frame += bytestream2_get_le16(gb);
        } else {
            *frame++ = bytestream2_get_byte(gb);
            *frame++ = bytestream2_get_byte(gb);
        }
        mask <<= 2;
    }

    return 0;
}

static int decode_dds1(GetByteContext *gb, uint8_t *frame, int width, int height)
{
    const uint8_t *frame_start = frame;
    const uint8_t *frame_end   = frame + width * height;
    int mask = 0x10000, bitbuf = 0;
    int i, v, offset, count, segments;

    segments = bytestream2_get_le16(gb);
    while (segments--) {
        if (bytestream2_get_bytes_left(gb) < 2)
            return AVERROR_INVALIDDATA;
        if (mask == 0x10000) {
            bitbuf = bytestream2_get_le16u(gb);
            mask = 1;
        }

        if (bitbuf & mask) {
            v = bytestream2_get_le16(gb);
            offset = (v & 0x1FFF) << 2;
            count = ((v >> 13) + 2) << 1;
            if (frame - frame_start < offset || frame_end - frame < count*2 + width)
                return AVERROR_INVALIDDATA;
            for (i = 0; i < count; i++) {
                frame[0] = frame[1] =
                frame[width] = frame[width + 1] = frame[-offset];

                frame += 2;
            }
        } else if (bitbuf & (mask << 1)) {
            v = bytestream2_get_le16(gb)*2;
            if (frame - frame_end < v)
                return AVERROR_INVALIDDATA;
            frame += v;
        } else {
            if (frame_end - frame < width + 3)
                return AVERROR_INVALIDDATA;
            frame[0] = frame[1] =
            frame[width] = frame[width + 1] =  bytestream2_get_byte(gb);
            frame += 2;
            frame[0] = frame[1] =
            frame[width] = frame[width + 1] =  bytestream2_get_byte(gb);
            frame += 2;
        }
        mask <<= 2;
    }

    return 0;
}

static int decode_bdlt(GetByteContext *gb, uint8_t *frame, int width, int height)
{
    uint8_t *line_ptr;
    int count, lines, segments;

    count = bytestream2_get_le16(gb);
    if (count >= height)
        return AVERROR_INVALIDDATA;
    frame += width * count;
    lines = bytestream2_get_le16(gb);
    if (count + lines > height)
        return AVERROR_INVALIDDATA;

    while (lines--) {
        if (bytestream2_get_bytes_left(gb) < 1)
            return AVERROR_INVALIDDATA;
        line_ptr = frame;
        frame += width;
        segments = bytestream2_get_byteu(gb);
        while (segments--) {
            if (frame - line_ptr <= bytestream2_peek_byte(gb))
                return AVERROR_INVALIDDATA;
            line_ptr += bytestream2_get_byte(gb);
            count = (int8_t)bytestream2_get_byte(gb);
            if (count >= 0) {
                if (frame - line_ptr < count)
                    return AVERROR_INVALIDDATA;
                if (bytestream2_get_buffer(gb, line_ptr, count) != count)
                    return AVERROR_INVALIDDATA;
            } else {
                count = -count;
                if (frame - line_ptr < count)
                    return AVERROR_INVALIDDATA;
                memset(line_ptr, bytestream2_get_byte(gb), count);
            }
            line_ptr += count;
        }
    }

    return 0;
}

static int decode_wdlt(GetByteContext *gb, uint8_t *frame, int width, int height)
{
    const uint8_t *frame_end   = frame + width * height;
    uint8_t *line_ptr;
    int count, i, v, lines, segments;
    int y = 0;

    lines = bytestream2_get_le16(gb);
    if (lines > height)
        return AVERROR_INVALIDDATA;

    while (lines--) {
        if (bytestream2_get_bytes_left(gb) < 2)
            return AVERROR_INVALIDDATA;
        segments = bytestream2_get_le16u(gb);
        while ((segments & 0xC000) == 0xC000) {
            unsigned skip_lines = -(int16_t)segments;
            unsigned delta = -((int16_t)segments * width);
            if (frame_end - frame <= delta || y + lines + skip_lines > height)
                return AVERROR_INVALIDDATA;
            frame    += delta;
            y        += skip_lines;
            segments = bytestream2_get_le16(gb);
        }
        if (segments & 0x8000) {
            frame[width - 1] = segments & 0xFF;
            segments = bytestream2_get_le16(gb);
        }
        line_ptr = frame;
        if (frame_end - frame < width)
            return AVERROR_INVALIDDATA;
        frame += width;
        y++;
        while (segments--) {
            if (frame - line_ptr <= bytestream2_peek_byte(gb))
                return AVERROR_INVALIDDATA;
            line_ptr += bytestream2_get_byte(gb);
            count = (int8_t)bytestream2_get_byte(gb);
            if (count >= 0) {
                if (frame - line_ptr < count * 2)
                    return AVERROR_INVALIDDATA;
                if (bytestream2_get_buffer(gb, line_ptr, count * 2) != count * 2)
                    return AVERROR_INVALIDDATA;
                line_ptr += count * 2;
            } else {
                count = -count;
                if (frame - line_ptr < count * 2)
                    return AVERROR_INVALIDDATA;
                v = bytestream2_get_le16(gb);
                for (i = 0; i < count; i++)
                    bytestream_put_le16(&line_ptr, v);
            }
        }
    }

    return 0;
}

static int decode_tdlt(GetByteContext *gb, uint8_t *frame, int width, int height)
{
    const uint8_t *frame_end = frame + width * height;
<<<<<<< HEAD
    uint32_t segments = bytestream2_get_le32(gb);

    while (segments--) {
        int count = bytestream2_get_byte(gb) << 1;
        int skip = bytestream2_get_byte(gb) << 1;

        if (frame_end - frame < skip + count)
            return AVERROR_INVALIDDATA;
        frame += skip;
        if (bytestream2_get_buffer(gb, frame, count) != count)
            return AVERROR_INVALIDDATA;
        frame += count;
=======
    int segments = bytestream2_get_le32(gb);
    int skip, copy;

    while (segments--) {
        if (bytestream2_get_bytes_left(gb) < 2)
            return AVERROR_INVALIDDATA;
        copy = bytestream2_get_byteu(gb) * 2;
        skip = bytestream2_get_byteu(gb) * 2;
        if (frame_end - frame < copy + skip ||
            bytestream2_get_bytes_left(gb) < copy)
            return AVERROR_INVALIDDATA;
        frame += skip;
        bytestream2_get_buffer(gb, frame, copy);
        frame += copy;
>>>>>>> b439c992
    }

    return 0;
}

static int decode_blck(GetByteContext *gb, uint8_t *frame, int width, int height)
{
    memset(frame, 0, width * height);
    return 0;
}


typedef int (*chunk_decoder)(GetByteContext *gb, uint8_t *frame, int width, int height);

static const chunk_decoder decoder[8] = {
    decode_copy, decode_tsw1, decode_bdlt, decode_wdlt,
    decode_tdlt, decode_dsw1, decode_blck, decode_dds1,
};

static const char* chunk_name[8] = {
    "COPY", "TSW1", "BDLT", "WDLT", "TDLT", "DSW1", "BLCK", "DDS1"
};

static int dfa_decode_frame(AVCodecContext *avctx,
                            void *data, int *got_frame,
                            AVPacket *avpkt)
{
    AVFrame *frame = data;
    DfaContext *s = avctx->priv_data;
    GetByteContext gb;
    const uint8_t *buf = avpkt->data;
    uint32_t chunk_type, chunk_size;
    uint8_t *dst;
    int ret;
    int i, pal_elems;

    if ((ret = ff_get_buffer(avctx, frame, 0)) < 0)
        return ret;

    bytestream2_init(&gb, avpkt->data, avpkt->size);
    while (bytestream2_get_bytes_left(&gb) > 0) {
        bytestream2_skip(&gb, 4);
        chunk_size = bytestream2_get_le32(&gb);
        chunk_type = bytestream2_get_le32(&gb);
        if (!chunk_type)
            break;
        if (chunk_type == 1) {
            pal_elems = FFMIN(chunk_size / 3, 256);
            for (i = 0; i < pal_elems; i++) {
                s->pal[i] = bytestream2_get_be24(&gb) << 2;
                s->pal[i] |= 0xFFU << 24 | (s->pal[i] >> 6) & 0x30303;
            }
            frame->palette_has_changed = 1;
        } else if (chunk_type <= 9) {
            if (decoder[chunk_type - 2](&gb, s->frame_buf, avctx->width, avctx->height)) {
                av_log(avctx, AV_LOG_ERROR, "Error decoding %s chunk\n",
                       chunk_name[chunk_type - 2]);
                return AVERROR_INVALIDDATA;
            }
        } else {
            av_log(avctx, AV_LOG_WARNING, "Ignoring unknown chunk type %d\n",
                   chunk_type);
        }
        buf += chunk_size;
    }

    buf = s->frame_buf;
    dst = frame->data[0];
    for (i = 0; i < avctx->height; i++) {
        memcpy(dst, buf, avctx->width);
        dst += frame->linesize[0];
        buf += avctx->width;
    }
    memcpy(frame->data[1], s->pal, sizeof(s->pal));

    *got_frame = 1;

    return avpkt->size;
}

static av_cold int dfa_decode_end(AVCodecContext *avctx)
{
    DfaContext *s = avctx->priv_data;

    av_freep(&s->frame_buf);

    return 0;
}

AVCodec ff_dfa_decoder = {
    .name           = "dfa",
    .type           = AVMEDIA_TYPE_VIDEO,
    .id             = AV_CODEC_ID_DFA,
    .priv_data_size = sizeof(DfaContext),
    .init           = dfa_decode_init,
    .close          = dfa_decode_end,
    .decode         = dfa_decode_frame,
    .capabilities   = CODEC_CAP_DR1,
    .long_name      = NULL_IF_CONFIG_SMALL("Chronomaster DFA"),
};<|MERGE_RESOLUTION|>--- conflicted
+++ resolved
@@ -291,21 +291,7 @@
 static int decode_tdlt(GetByteContext *gb, uint8_t *frame, int width, int height)
 {
     const uint8_t *frame_end = frame + width * height;
-<<<<<<< HEAD
     uint32_t segments = bytestream2_get_le32(gb);
-
-    while (segments--) {
-        int count = bytestream2_get_byte(gb) << 1;
-        int skip = bytestream2_get_byte(gb) << 1;
-
-        if (frame_end - frame < skip + count)
-            return AVERROR_INVALIDDATA;
-        frame += skip;
-        if (bytestream2_get_buffer(gb, frame, count) != count)
-            return AVERROR_INVALIDDATA;
-        frame += count;
-=======
-    int segments = bytestream2_get_le32(gb);
     int skip, copy;
 
     while (segments--) {
@@ -319,7 +305,6 @@
         frame += skip;
         bytestream2_get_buffer(gb, frame, copy);
         frame += copy;
->>>>>>> b439c992
     }
 
     return 0;

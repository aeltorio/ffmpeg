--- conflicted
+++ resolved
@@ -46,11 +46,8 @@
 #include "avcodec.h"
 #include "dsputil.h"
 #include "libavutil/common.h"
-<<<<<<< HEAD
 #include "libavutil/avassert.h"
 #include "celp_math.h"
-=======
->>>>>>> 7627c35a
 #include "celp_filters.h"
 #include "acelp_filters.h"
 #include "acelp_vectors.h"
@@ -801,13 +798,8 @@
 
     // emphasize pitch vector contribution
     if (p->pitch_gain[4] > 0.5 && !overflow) {
-<<<<<<< HEAD
         float energy = p->celpm_ctx.dot_productf(excitation, excitation,
-                                       AMR_SUBFRAME_SIZE);
-=======
-        float energy = ff_scalarproduct_float_c(excitation, excitation,
                                                 AMR_SUBFRAME_SIZE);
->>>>>>> 7627c35a
         float pitch_factor =
             p->pitch_gain[4] *
             (p->cur_frame_mode == MODE_12k2 ?
@@ -886,13 +878,8 @@
                                  AMR_TILT_RESPONSE,
                                  LP_FILTER_ORDER);
 
-<<<<<<< HEAD
     rh0 = p->celpm_ctx.dot_productf(hf, hf,     AMR_TILT_RESPONSE);
     rh1 = p->celpm_ctx.dot_productf(hf, hf + 1, AMR_TILT_RESPONSE - 1);
-=======
-    rh0 = ff_scalarproduct_float_c(hf, hf,     AMR_TILT_RESPONSE);
-    rh1 = ff_scalarproduct_float_c(hf, hf + 1, AMR_TILT_RESPONSE - 1);
->>>>>>> 7627c35a
 
     // The spec only specifies this check for 12.2 and 10.2 kbit/s
     // modes. But in the ref source the tilt is always non-negative.
@@ -912,13 +899,8 @@
     int i;
     float *samples          = p->samples_in + LP_FILTER_ORDER; // Start of input
 
-<<<<<<< HEAD
     float speech_gain       = p->celpm_ctx.dot_productf(samples, samples,
-                                              AMR_SUBFRAME_SIZE);
-=======
-    float speech_gain       = ff_scalarproduct_float_c(samples, samples,
                                                        AMR_SUBFRAME_SIZE);
->>>>>>> 7627c35a
 
     float pole_out[AMR_SUBFRAME_SIZE + LP_FILTER_ORDER];  // Output of pole filter
     const float *gamma_n, *gamma_d;                       // Formant filter factor table
@@ -1024,15 +1006,10 @@
 
         p->fixed_gain[4] =
             ff_amr_set_fixed_gain(fixed_gain_factor,
-<<<<<<< HEAD
-                       p->celpm_ctx.dot_productf(p->fixed_vector, p->fixed_vector,
-                                       AMR_SUBFRAME_SIZE)/AMR_SUBFRAME_SIZE,
-=======
-                                  ff_scalarproduct_float_c(p->fixed_vector,
+                       p->celpm_ctx.dot_productf(p->fixed_vector,
                                                            p->fixed_vector,
                                                            AMR_SUBFRAME_SIZE) /
                                   AMR_SUBFRAME_SIZE,
->>>>>>> 7627c35a
                        p->prediction_error,
                        energy_mean[p->cur_frame_mode], energy_pred_fac);
 

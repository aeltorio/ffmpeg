--- conflicted
+++ resolved
@@ -4,20 +4,20 @@
  * Copyright (c) 2006-2011 Justin Ruggles <justin.ruggles@gmail.com>
  * Copyright (c) 2006-2010 Prakash Punnoor <prakash@punnoor.de>
  *
- * This file is part of Libav.
+ * This file is part of FFmpeg.
  *
- * Libav is free software; you can redistribute it and/or
+ * FFmpeg is free software; you can redistribute it and/or
  * modify it under the terms of the GNU Lesser General Public
  * License as published by the Free Software Foundation; either
  * version 2.1 of the License, or (at your option) any later version.
  *
- * Libav is distributed in the hope that it will be useful,
+ * FFmpeg is distributed in the hope that it will be useful,
  * but WITHOUT ANY WARRANTY; without even the implied warranty of
  * MERCHANTABILITY or FITNESS FOR A PARTICULAR PURPOSE.  See the GNU
  * Lesser General Public License for more details.
  *
  * You should have received a copy of the GNU Lesser General Public
- * License along with Libav; if not, write to the Free Software
+ * License along with FFmpeg; if not, write to the Free Software
  * Foundation, Inc., 51 Franklin Street, Fifth Floor, Boston, MA 02110-1301 USA
  */
 
@@ -68,13 +68,8 @@
 
 
 /*
-<<<<<<< HEAD
- * Deinterleave input samples.
+ * Copy input samples.
  * Channels are reordered from FFmpeg's default order to AC-3 order.
-=======
- * Copy input samples.
- * Channels are reordered from Libav's default order to AC-3 order.
->>>>>>> 31b2262d
  */
 static void copy_input_samples(AC3EncodeContext *s, SampleType **samples)
 {

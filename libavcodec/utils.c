/*
 * utils for libavcodec
 * Copyright (c) 2001 Fabrice Bellard
 * Copyright (c) 2002-2004 Michael Niedermayer <michaelni@gmx.at>
 *
 * This file is part of FFmpeg.
 *
 * FFmpeg is free software; you can redistribute it and/or
 * modify it under the terms of the GNU Lesser General Public
 * License as published by the Free Software Foundation; either
 * version 2.1 of the License, or (at your option) any later version.
 *
 * FFmpeg is distributed in the hope that it will be useful,
 * but WITHOUT ANY WARRANTY; without even the implied warranty of
 * MERCHANTABILITY or FITNESS FOR A PARTICULAR PURPOSE.  See the GNU
 * Lesser General Public License for more details.
 *
 * You should have received a copy of the GNU Lesser General Public
 * License along with FFmpeg; if not, write to the Free Software
 * Foundation, Inc., 51 Franklin Street, Fifth Floor, Boston, MA 02110-1301 USA
 */

/**
 * @file
 * utils.
 */

#include "config.h"
#include "libavutil/attributes.h"
#include "libavutil/avassert.h"
#include "libavutil/avstring.h"
#include "libavutil/bprint.h"
#include "libavutil/channel_layout.h"
#include "libavutil/crc.h"
#include "libavutil/frame.h"
#include "libavutil/mathematics.h"
#include "libavutil/pixdesc.h"
#include "libavutil/imgutils.h"
#include "libavutil/samplefmt.h"
#include "libavutil/dict.h"
#include "libavutil/avassert.h"
#include "avcodec.h"
#include "dsputil.h"
#include "libavutil/opt.h"
#include "thread.h"
#include "frame_thread_encoder.h"
#include "internal.h"
#include "bytestream.h"
#include "version.h"
#include <stdlib.h>
#include <stdarg.h>
#include <limits.h>
#include <float.h>
#if CONFIG_ICONV
# include <iconv.h>
#endif

volatile int ff_avcodec_locked;
static int volatile entangled_thread_counter = 0;
static int (*lockmgr_cb)(void **mutex, enum AVLockOp op);
static void *codec_mutex;
static void *avformat_mutex;

void *av_fast_realloc(void *ptr, unsigned int *size, size_t min_size)
{
    if (min_size < *size)
        return ptr;

    min_size = FFMAX(17 * min_size / 16 + 32, min_size);

    ptr = av_realloc(ptr, min_size);
    /* we could set this to the unmodified min_size but this is safer
     * if the user lost the ptr and uses NULL now
     */
    if (!ptr)
        min_size = 0;

    *size = min_size;

    return ptr;
}

static inline int ff_fast_malloc(void *ptr, unsigned int *size, size_t min_size, int zero_realloc)
{
    void **p = ptr;
    if (min_size < *size)
        return 0;
    min_size = FFMAX(17 * min_size / 16 + 32, min_size);
    av_free(*p);
    *p = zero_realloc ? av_mallocz(min_size) : av_malloc(min_size);
    if (!*p)
        min_size = 0;
    *size = min_size;
    return 1;
}

void av_fast_malloc(void *ptr, unsigned int *size, size_t min_size)
{
    ff_fast_malloc(ptr, size, min_size, 0);
}

void av_fast_padded_malloc(void *ptr, unsigned int *size, size_t min_size)
{
    uint8_t **p = ptr;
    if (min_size > SIZE_MAX - FF_INPUT_BUFFER_PADDING_SIZE) {
        av_freep(p);
        *size = 0;
        return;
    }
    if (!ff_fast_malloc(p, size, min_size + FF_INPUT_BUFFER_PADDING_SIZE, 1))
        memset(*p + min_size, 0, FF_INPUT_BUFFER_PADDING_SIZE);
}

void av_fast_padded_mallocz(void *ptr, unsigned int *size, size_t min_size)
{
    uint8_t **p = ptr;
    if (min_size > SIZE_MAX - FF_INPUT_BUFFER_PADDING_SIZE) {
        av_freep(p);
        *size = 0;
        return;
    }
    if (!ff_fast_malloc(p, size, min_size + FF_INPUT_BUFFER_PADDING_SIZE, 1))
        memset(*p, 0, min_size + FF_INPUT_BUFFER_PADDING_SIZE);
}

/* encoder management */
static AVCodec *first_avcodec = NULL;

AVCodec *av_codec_next(const AVCodec *c)
{
    if (c)
        return c->next;
    else
        return first_avcodec;
}

static av_cold void avcodec_init(void)
{
    static int initialized = 0;

    if (initialized != 0)
        return;
    initialized = 1;

    if (CONFIG_DSPUTIL)
        ff_dsputil_static_init();
}

int av_codec_is_encoder(const AVCodec *codec)
{
    return codec && (codec->encode_sub || codec->encode2);
}

int av_codec_is_decoder(const AVCodec *codec)
{
    return codec && codec->decode;
}

av_cold void avcodec_register(AVCodec *codec)
{
    AVCodec **p;
    avcodec_init();
    p = &first_avcodec;
    while (*p != NULL)
        p = &(*p)->next;
    *p          = codec;
    codec->next = NULL;

    if (codec->init_static_data)
        codec->init_static_data(codec);
}

unsigned avcodec_get_edge_width(void)
{
    return EDGE_WIDTH;
}

void avcodec_set_dimensions(AVCodecContext *s, int width, int height)
{
    s->coded_width  = width;
    s->coded_height = height;
    s->width        = -((-width ) >> s->lowres);
    s->height       = -((-height) >> s->lowres);
}

#if (ARCH_ARM && HAVE_NEON) || ARCH_PPC || HAVE_MMX
#   define STRIDE_ALIGN 16
#else
#   define STRIDE_ALIGN 8
#endif

void avcodec_align_dimensions2(AVCodecContext *s, int *width, int *height,
                               int linesize_align[AV_NUM_DATA_POINTERS])
{
    int i;
    int w_align = 1;
    int h_align = 1;

    switch (s->pix_fmt) {
    case AV_PIX_FMT_YUV420P:
    case AV_PIX_FMT_YUYV422:
    case AV_PIX_FMT_UYVY422:
    case AV_PIX_FMT_YUV422P:
    case AV_PIX_FMT_YUV440P:
    case AV_PIX_FMT_YUV444P:
    case AV_PIX_FMT_GBRP:
    case AV_PIX_FMT_GRAY8:
    case AV_PIX_FMT_GRAY16BE:
    case AV_PIX_FMT_GRAY16LE:
    case AV_PIX_FMT_YUVJ420P:
    case AV_PIX_FMT_YUVJ422P:
    case AV_PIX_FMT_YUVJ440P:
    case AV_PIX_FMT_YUVJ444P:
    case AV_PIX_FMT_YUVA420P:
    case AV_PIX_FMT_YUVA422P:
    case AV_PIX_FMT_YUVA444P:
    case AV_PIX_FMT_YUV420P9LE:
    case AV_PIX_FMT_YUV420P9BE:
    case AV_PIX_FMT_YUV420P10LE:
    case AV_PIX_FMT_YUV420P10BE:
    case AV_PIX_FMT_YUV420P12LE:
    case AV_PIX_FMT_YUV420P12BE:
    case AV_PIX_FMT_YUV420P14LE:
    case AV_PIX_FMT_YUV420P14BE:
    case AV_PIX_FMT_YUV422P9LE:
    case AV_PIX_FMT_YUV422P9BE:
    case AV_PIX_FMT_YUV422P10LE:
    case AV_PIX_FMT_YUV422P10BE:
    case AV_PIX_FMT_YUV422P12LE:
    case AV_PIX_FMT_YUV422P12BE:
    case AV_PIX_FMT_YUV422P14LE:
    case AV_PIX_FMT_YUV422P14BE:
    case AV_PIX_FMT_YUV444P9LE:
    case AV_PIX_FMT_YUV444P9BE:
    case AV_PIX_FMT_YUV444P10LE:
    case AV_PIX_FMT_YUV444P10BE:
    case AV_PIX_FMT_YUV444P12LE:
    case AV_PIX_FMT_YUV444P12BE:
    case AV_PIX_FMT_YUV444P14LE:
    case AV_PIX_FMT_YUV444P14BE:
    case AV_PIX_FMT_GBRP9LE:
    case AV_PIX_FMT_GBRP9BE:
    case AV_PIX_FMT_GBRP10LE:
    case AV_PIX_FMT_GBRP10BE:
    case AV_PIX_FMT_GBRP12LE:
    case AV_PIX_FMT_GBRP12BE:
    case AV_PIX_FMT_GBRP14LE:
    case AV_PIX_FMT_GBRP14BE:
        w_align = 16; //FIXME assume 16 pixel per macroblock
        h_align = 16 * 2; // interlaced needs 2 macroblocks height
        break;
    case AV_PIX_FMT_YUV411P:
    case AV_PIX_FMT_UYYVYY411:
        w_align = 32;
        h_align = 8;
        break;
    case AV_PIX_FMT_YUV410P:
        if (s->codec_id == AV_CODEC_ID_SVQ1) {
            w_align = 64;
            h_align = 64;
        }
        break;
    case AV_PIX_FMT_RGB555:
        if (s->codec_id == AV_CODEC_ID_RPZA) {
            w_align = 4;
            h_align = 4;
        }
        break;
    case AV_PIX_FMT_PAL8:
    case AV_PIX_FMT_BGR8:
    case AV_PIX_FMT_RGB8:
        if (s->codec_id == AV_CODEC_ID_SMC ||
            s->codec_id == AV_CODEC_ID_CINEPAK) {
            w_align = 4;
            h_align = 4;
        }
        break;
    case AV_PIX_FMT_BGR24:
        if ((s->codec_id == AV_CODEC_ID_MSZH) ||
            (s->codec_id == AV_CODEC_ID_ZLIB)) {
            w_align = 4;
            h_align = 4;
        }
        break;
    case AV_PIX_FMT_RGB24:
        if (s->codec_id == AV_CODEC_ID_CINEPAK) {
            w_align = 4;
            h_align = 4;
        }
        break;
    default:
        w_align = 1;
        h_align = 1;
        break;
    }

    if (s->codec_id == AV_CODEC_ID_IFF_ILBM || s->codec_id == AV_CODEC_ID_IFF_BYTERUN1) {
        w_align = FFMAX(w_align, 8);
    }

    *width  = FFALIGN(*width, w_align);
    *height = FFALIGN(*height, h_align);
    if (s->codec_id == AV_CODEC_ID_H264 || s->lowres)
        // some of the optimized chroma MC reads one line too much
        // which is also done in mpeg decoders with lowres > 0
        *height += 2;

    for (i = 0; i < 4; i++)
        linesize_align[i] = STRIDE_ALIGN;
}

void avcodec_align_dimensions(AVCodecContext *s, int *width, int *height)
{
    const AVPixFmtDescriptor *desc = av_pix_fmt_desc_get(s->pix_fmt);
    int chroma_shift = desc->log2_chroma_w;
    int linesize_align[AV_NUM_DATA_POINTERS];
    int align;

    avcodec_align_dimensions2(s, width, height, linesize_align);
    align               = FFMAX(linesize_align[0], linesize_align[3]);
    linesize_align[1] <<= chroma_shift;
    linesize_align[2] <<= chroma_shift;
    align               = FFMAX3(align, linesize_align[1], linesize_align[2]);
    *width              = FFALIGN(*width, align);
}

int avcodec_fill_audio_frame(AVFrame *frame, int nb_channels,
                             enum AVSampleFormat sample_fmt, const uint8_t *buf,
                             int buf_size, int align)
{
    int ch, planar, needed_size, ret = 0;

    needed_size = av_samples_get_buffer_size(NULL, nb_channels,
                                             frame->nb_samples, sample_fmt,
                                             align);
    if (buf_size < needed_size)
        return AVERROR(EINVAL);

    planar = av_sample_fmt_is_planar(sample_fmt);
    if (planar && nb_channels > AV_NUM_DATA_POINTERS) {
        if (!(frame->extended_data = av_mallocz(nb_channels *
                                                sizeof(*frame->extended_data))))
            return AVERROR(ENOMEM);
    } else {
        frame->extended_data = frame->data;
    }

    if ((ret = av_samples_fill_arrays(frame->extended_data, &frame->linesize[0],
                                      (uint8_t *)(intptr_t)buf, nb_channels, frame->nb_samples,
                                      sample_fmt, align)) < 0) {
        if (frame->extended_data != frame->data)
            av_freep(&frame->extended_data);
        return ret;
    }
    if (frame->extended_data != frame->data) {
        for (ch = 0; ch < AV_NUM_DATA_POINTERS; ch++)
            frame->data[ch] = frame->extended_data[ch];
    }

    return ret;
}

static int update_frame_pool(AVCodecContext *avctx, AVFrame *frame)
{
    FramePool *pool = avctx->internal->pool;
    int i, ret;

    switch (avctx->codec_type) {
    case AVMEDIA_TYPE_VIDEO: {
        AVPicture picture;
        int size[4] = { 0 };
        int w = frame->width;
        int h = frame->height;
        int tmpsize, unaligned;

        if (pool->format == frame->format &&
            pool->width == frame->width && pool->height == frame->height)
            return 0;

        avcodec_align_dimensions2(avctx, &w, &h, pool->stride_align);

        if (!(avctx->flags & CODEC_FLAG_EMU_EDGE)) {
            w += EDGE_WIDTH * 2;
            h += EDGE_WIDTH * 2;
        }

        do {
            // NOTE: do not align linesizes individually, this breaks e.g. assumptions
            // that linesize[0] == 2*linesize[1] in the MPEG-encoder for 4:2:2
            av_image_fill_linesizes(picture.linesize, avctx->pix_fmt, w);
            // increase alignment of w for next try (rhs gives the lowest bit set in w)
            w += w & ~(w - 1);

            unaligned = 0;
            for (i = 0; i < 4; i++)
                unaligned |= picture.linesize[i] % pool->stride_align[i];
        } while (unaligned);

        tmpsize = av_image_fill_pointers(picture.data, avctx->pix_fmt, h,
                                         NULL, picture.linesize);
        if (tmpsize < 0)
            return -1;

        for (i = 0; i < 3 && picture.data[i + 1]; i++)
            size[i] = picture.data[i + 1] - picture.data[i];
        size[i] = tmpsize - (picture.data[i] - picture.data[0]);

        for (i = 0; i < 4; i++) {
            av_buffer_pool_uninit(&pool->pools[i]);
            pool->linesize[i] = picture.linesize[i];
            if (size[i]) {
                pool->pools[i] = av_buffer_pool_init(size[i] + 16,
                                                     CONFIG_MEMORY_POISONING ?
                                                        NULL :
                                                        av_buffer_allocz);
                if (!pool->pools[i]) {
                    ret = AVERROR(ENOMEM);
                    goto fail;
                }
            }
        }
        pool->format = frame->format;
        pool->width  = frame->width;
        pool->height = frame->height;

        break;
        }
    case AVMEDIA_TYPE_AUDIO: {
        int ch     = av_frame_get_channels(frame); //av_get_channel_layout_nb_channels(frame->channel_layout);
        int planar = av_sample_fmt_is_planar(frame->format);
        int planes = planar ? ch : 1;

        if (pool->format == frame->format && pool->planes == planes &&
            pool->channels == ch && frame->nb_samples == pool->samples)
            return 0;

        av_buffer_pool_uninit(&pool->pools[0]);
        ret = av_samples_get_buffer_size(&pool->linesize[0], ch,
                                         frame->nb_samples, frame->format, 0);
        if (ret < 0)
            goto fail;

        pool->pools[0] = av_buffer_pool_init(pool->linesize[0], NULL);
        if (!pool->pools[0]) {
            ret = AVERROR(ENOMEM);
            goto fail;
        }

        pool->format     = frame->format;
        pool->planes     = planes;
        pool->channels   = ch;
        pool->samples = frame->nb_samples;
        break;
        }
    default: av_assert0(0);
    }
    return 0;
fail:
    for (i = 0; i < 4; i++)
        av_buffer_pool_uninit(&pool->pools[i]);
    pool->format = -1;
    pool->planes = pool->channels = pool->samples = 0;
    pool->width  = pool->height = 0;
    return ret;
}

static int audio_get_buffer(AVCodecContext *avctx, AVFrame *frame)
{
    FramePool *pool = avctx->internal->pool;
    int planes = pool->planes;
    int i;

    frame->linesize[0] = pool->linesize[0];

    if (planes > AV_NUM_DATA_POINTERS) {
        frame->extended_data = av_mallocz(planes * sizeof(*frame->extended_data));
        frame->nb_extended_buf = planes - AV_NUM_DATA_POINTERS;
        frame->extended_buf  = av_mallocz(frame->nb_extended_buf *
                                          sizeof(*frame->extended_buf));
        if (!frame->extended_data || !frame->extended_buf) {
            av_freep(&frame->extended_data);
            av_freep(&frame->extended_buf);
            return AVERROR(ENOMEM);
        }
    } else {
        frame->extended_data = frame->data;
        av_assert0(frame->nb_extended_buf == 0);
    }

    for (i = 0; i < FFMIN(planes, AV_NUM_DATA_POINTERS); i++) {
        frame->buf[i] = av_buffer_pool_get(pool->pools[0]);
        if (!frame->buf[i])
            goto fail;
        frame->extended_data[i] = frame->data[i] = frame->buf[i]->data;
    }
    for (i = 0; i < frame->nb_extended_buf; i++) {
        frame->extended_buf[i] = av_buffer_pool_get(pool->pools[0]);
        if (!frame->extended_buf[i])
            goto fail;
        frame->extended_data[i + AV_NUM_DATA_POINTERS] = frame->extended_buf[i]->data;
    }

    if (avctx->debug & FF_DEBUG_BUFFERS)
        av_log(avctx, AV_LOG_DEBUG, "default_get_buffer called on frame %p", frame);

    return 0;
fail:
    av_frame_unref(frame);
    return AVERROR(ENOMEM);
}

static int video_get_buffer(AVCodecContext *s, AVFrame *pic)
{
    FramePool *pool = s->internal->pool;
    const AVPixFmtDescriptor *desc = av_pix_fmt_desc_get(pic->format);
    int pixel_size = desc->comp[0].step_minus1 + 1;
    int h_chroma_shift, v_chroma_shift;
    int i;

    if (pic->data[0] != NULL) {
        av_log(s, AV_LOG_ERROR, "pic->data[0]!=NULL in avcodec_default_get_buffer\n");
        return -1;
    }

    memset(pic->data, 0, sizeof(pic->data));
    pic->extended_data = pic->data;

    av_pix_fmt_get_chroma_sub_sample(s->pix_fmt, &h_chroma_shift, &v_chroma_shift);

    for (i = 0; i < 4 && pool->pools[i]; i++) {
        const int h_shift = i == 0 ? 0 : h_chroma_shift;
        const int v_shift = i == 0 ? 0 : v_chroma_shift;

        pic->linesize[i] = pool->linesize[i];

        pic->buf[i] = av_buffer_pool_get(pool->pools[i]);
        if (!pic->buf[i])
            goto fail;

        // no edge if EDGE EMU or not planar YUV
        if ((s->flags & CODEC_FLAG_EMU_EDGE) || !pool->pools[2])
            pic->data[i] = pic->buf[i]->data;
        else {
            pic->data[i] = pic->buf[i]->data +
                FFALIGN((pic->linesize[i] * EDGE_WIDTH >> v_shift) +
                        (pixel_size * EDGE_WIDTH >> h_shift), pool->stride_align[i]);
        }
    }
    for (; i < AV_NUM_DATA_POINTERS; i++) {
        pic->data[i] = NULL;
        pic->linesize[i] = 0;
    }
    if (pic->data[1] && !pic->data[2])
        avpriv_set_systematic_pal2((uint32_t *)pic->data[1], s->pix_fmt);

    if (s->debug & FF_DEBUG_BUFFERS)
        av_log(s, AV_LOG_DEBUG, "default_get_buffer called on pic %p\n", pic);

    return 0;
fail:
    av_frame_unref(pic);
    return AVERROR(ENOMEM);
}

void avpriv_color_frame(AVFrame *frame, const int c[4])
{
    const AVPixFmtDescriptor *desc = av_pix_fmt_desc_get(frame->format);
    int p, y, x;

    av_assert0(desc->flags & PIX_FMT_PLANAR);

    for (p = 0; p<desc->nb_components; p++) {
        uint8_t *dst = frame->data[p];
        int is_chroma = p == 1 || p == 2;
        int bytes = -((-frame->width) >> (is_chroma ? desc->log2_chroma_w : 0));
        for (y = 0; y<-((-frame->height) >> (is_chroma ? desc->log2_chroma_h : 0)); y++){
            if (desc->comp[0].depth_minus1 >= 8) {
                for (x = 0; x<bytes; x++)
                    ((uint16_t*)dst)[x] = c[p];
            }else
                memset(dst, c[p], bytes);
            dst += frame->linesize[p];
        }
    }
}

int avcodec_default_get_buffer2(AVCodecContext *avctx, AVFrame *frame, int flags)
{
    int ret;

    if ((ret = update_frame_pool(avctx, frame)) < 0)
        return ret;

#if FF_API_GET_BUFFER
    frame->type = FF_BUFFER_TYPE_INTERNAL;
#endif

    switch (avctx->codec_type) {
    case AVMEDIA_TYPE_VIDEO:
        return video_get_buffer(avctx, frame);
    case AVMEDIA_TYPE_AUDIO:
        return audio_get_buffer(avctx, frame);
    default:
        return -1;
    }
}

int ff_init_buffer_info(AVCodecContext *avctx, AVFrame *frame)
{
    if (avctx->pkt) {
        frame->pkt_pts = avctx->pkt->pts;
        av_frame_set_pkt_pos     (frame, avctx->pkt->pos);
        av_frame_set_pkt_duration(frame, avctx->pkt->duration);
        av_frame_set_pkt_size    (frame, avctx->pkt->size);
    } else {
        frame->pkt_pts = AV_NOPTS_VALUE;
        av_frame_set_pkt_pos     (frame, -1);
        av_frame_set_pkt_duration(frame, 0);
        av_frame_set_pkt_size    (frame, -1);
    }
    frame->reordered_opaque = avctx->reordered_opaque;

    switch (avctx->codec->type) {
    case AVMEDIA_TYPE_VIDEO:
        frame->width  = FFMAX(avctx->width , -((-avctx->coded_width )>>avctx->lowres));
        frame->height = FFMAX(avctx->height, -((-avctx->coded_height)>>avctx->lowres));
        if (frame->format < 0)
            frame->format              = avctx->pix_fmt;
        if (!frame->sample_aspect_ratio.num)
            frame->sample_aspect_ratio = avctx->sample_aspect_ratio;
        break;
    case AVMEDIA_TYPE_AUDIO:
        if (!frame->sample_rate)
            frame->sample_rate    = avctx->sample_rate;
        if (frame->format < 0)
            frame->format         = avctx->sample_fmt;
        if (!frame->channel_layout) {
            if (avctx->channel_layout) {
                 if (av_get_channel_layout_nb_channels(avctx->channel_layout) !=
                     avctx->channels) {
                     av_log(avctx, AV_LOG_ERROR, "Inconsistent channel "
                            "configuration.\n");
                     return AVERROR(EINVAL);
                 }

                frame->channel_layout = avctx->channel_layout;
            } else {
                if (avctx->channels > FF_SANE_NB_CHANNELS) {
                    av_log(avctx, AV_LOG_ERROR, "Too many channels: %d.\n",
                           avctx->channels);
                    return AVERROR(ENOSYS);
                }
            }
        }
        av_frame_set_channels(frame, avctx->channels);
        break;
    }
    return 0;
}

#if FF_API_GET_BUFFER
int avcodec_default_get_buffer(AVCodecContext *avctx, AVFrame *frame)
{
    return avcodec_default_get_buffer2(avctx, frame, 0);
}

typedef struct CompatReleaseBufPriv {
    AVCodecContext avctx;
    AVFrame frame;
} CompatReleaseBufPriv;

static void compat_free_buffer(void *opaque, uint8_t *data)
{
    CompatReleaseBufPriv *priv = opaque;
    if (priv->avctx.release_buffer)
        priv->avctx.release_buffer(&priv->avctx, &priv->frame);
    av_freep(&priv);
}

static void compat_release_buffer(void *opaque, uint8_t *data)
{
    AVBufferRef *buf = opaque;
    av_buffer_unref(&buf);
}
#endif

static int get_buffer_internal(AVCodecContext *avctx, AVFrame *frame, int flags)
{
    int ret;

    if (avctx->codec_type == AVMEDIA_TYPE_VIDEO) {
        if ((ret = av_image_check_size(avctx->width, avctx->height, 0, avctx)) < 0 || avctx->pix_fmt<0) {
            av_log(avctx, AV_LOG_ERROR, "video_get_buffer: image parameters invalid\n");
            return AVERROR(EINVAL);
        }
    }
    if ((ret = ff_init_buffer_info(avctx, frame)) < 0)
        return ret;

#if FF_API_GET_BUFFER
    /*
     * Wrap an old get_buffer()-allocated buffer in an bunch of AVBuffers.
     * We wrap each plane in its own AVBuffer. Each of those has a reference to
     * a dummy AVBuffer as its private data, unreffing it on free.
     * When all the planes are freed, the dummy buffer's free callback calls
     * release_buffer().
     */
    if (avctx->get_buffer) {
        CompatReleaseBufPriv *priv = NULL;
        AVBufferRef *dummy_buf = NULL;
        int planes, i, ret;

        if (flags & AV_GET_BUFFER_FLAG_REF)
            frame->reference    = 1;

        ret = avctx->get_buffer(avctx, frame);
        if (ret < 0)
            return ret;

        /* return if the buffers are already set up
         * this would happen e.g. when a custom get_buffer() calls
         * avcodec_default_get_buffer
         */
        if (frame->buf[0])
            goto end;

        priv = av_mallocz(sizeof(*priv));
        if (!priv) {
            ret = AVERROR(ENOMEM);
            goto fail;
        }
        priv->avctx = *avctx;
        priv->frame = *frame;

        dummy_buf = av_buffer_create(NULL, 0, compat_free_buffer, priv, 0);
        if (!dummy_buf) {
            ret = AVERROR(ENOMEM);
            goto fail;
        }

#define WRAP_PLANE(ref_out, data, data_size)                            \
do {                                                                    \
    AVBufferRef *dummy_ref = av_buffer_ref(dummy_buf);                  \
    if (!dummy_ref) {                                                   \
        ret = AVERROR(ENOMEM);                                          \
        goto fail;                                                      \
    }                                                                   \
    ref_out = av_buffer_create(data, data_size, compat_release_buffer,  \
                               dummy_ref, 0);                           \
    if (!ref_out) {                                                     \
        av_frame_unref(frame);                                          \
        ret = AVERROR(ENOMEM);                                          \
        goto fail;                                                      \
    }                                                                   \
} while (0)

        if (avctx->codec_type == AVMEDIA_TYPE_VIDEO) {
            const AVPixFmtDescriptor *desc = av_pix_fmt_desc_get(frame->format);

            planes = av_pix_fmt_count_planes(frame->format);
            /* workaround for AVHWAccel plane count of 0, buf[0] is used as
               check for allocated buffers: make libavcodec happy */
            if (desc && desc->flags & PIX_FMT_HWACCEL)
                planes = 1;
            if (!desc || planes <= 0) {
                ret = AVERROR(EINVAL);
                goto fail;
            }

            for (i = 0; i < planes; i++) {
                int v_shift    = (i == 1 || i == 2) ? desc->log2_chroma_h : 0;
                int plane_size = (frame->height >> v_shift) * frame->linesize[i];

                WRAP_PLANE(frame->buf[i], frame->data[i], plane_size);
            }
        } else {
            int planar = av_sample_fmt_is_planar(frame->format);
            planes = planar ? avctx->channels : 1;

            if (planes > FF_ARRAY_ELEMS(frame->buf)) {
                frame->nb_extended_buf = planes - FF_ARRAY_ELEMS(frame->buf);
                frame->extended_buf = av_malloc(sizeof(*frame->extended_buf) *
                                                frame->nb_extended_buf);
                if (!frame->extended_buf) {
                    ret = AVERROR(ENOMEM);
                    goto fail;
                }
            }

            for (i = 0; i < FFMIN(planes, FF_ARRAY_ELEMS(frame->buf)); i++)
                WRAP_PLANE(frame->buf[i], frame->extended_data[i], frame->linesize[0]);

            for (i = 0; i < frame->nb_extended_buf; i++)
                WRAP_PLANE(frame->extended_buf[i],
                           frame->extended_data[i + FF_ARRAY_ELEMS(frame->buf)],
                           frame->linesize[0]);
        }

        av_buffer_unref(&dummy_buf);

end:
        frame->width  = avctx->width;
        frame->height = avctx->height;

        return 0;

fail:
        avctx->release_buffer(avctx, frame);
        av_freep(&priv);
        av_buffer_unref(&dummy_buf);
        return ret;
    }
#endif

    ret = avctx->get_buffer2(avctx, frame, flags);

    if (avctx->codec_type == AVMEDIA_TYPE_VIDEO) {
        frame->width  = avctx->width;
        frame->height = avctx->height;
    }

    return ret;
}

int ff_get_buffer(AVCodecContext *avctx, AVFrame *frame, int flags)
{
    int ret = get_buffer_internal(avctx, frame, flags);
    if (ret < 0)
        av_log(avctx, AV_LOG_ERROR, "get_buffer() failed\n");
    return ret;
}

static int reget_buffer_internal(AVCodecContext *avctx, AVFrame *frame)
{
    AVFrame tmp;
    int ret;

    av_assert0(avctx->codec_type == AVMEDIA_TYPE_VIDEO);

    if (frame->data[0] && (frame->width != avctx->width || frame->height != avctx->height || frame->format != avctx->pix_fmt)) {
        av_log(avctx, AV_LOG_WARNING, "Picture changed from size:%dx%d fmt:%s to size:%dx%d fmt:%s in reget buffer()\n",
               frame->width, frame->height, av_get_pix_fmt_name(frame->format), avctx->width, avctx->height, av_get_pix_fmt_name(avctx->pix_fmt));
        av_frame_unref(frame);
    }

    ff_init_buffer_info(avctx, frame);

    if (!frame->data[0])
        return ff_get_buffer(avctx, frame, AV_GET_BUFFER_FLAG_REF);

    if (av_frame_is_writable(frame))
        return 0;

    av_frame_move_ref(&tmp, frame);

    ret = ff_get_buffer(avctx, frame, AV_GET_BUFFER_FLAG_REF);
    if (ret < 0) {
        av_frame_unref(&tmp);
        return ret;
    }

    av_image_copy(frame->data, frame->linesize, tmp.data, tmp.linesize,
                  frame->format, frame->width, frame->height);

    av_frame_unref(&tmp);

    return 0;
}

int ff_reget_buffer(AVCodecContext *avctx, AVFrame *frame)
{
    int ret = reget_buffer_internal(avctx, frame);
    if (ret < 0)
        av_log(avctx, AV_LOG_ERROR, "reget_buffer() failed\n");
    return ret;
}

#if FF_API_GET_BUFFER
void avcodec_default_release_buffer(AVCodecContext *s, AVFrame *pic)
{
    av_assert0(s->codec_type == AVMEDIA_TYPE_VIDEO);

    av_frame_unref(pic);
}

int avcodec_default_reget_buffer(AVCodecContext *s, AVFrame *pic)
{
    av_assert0(0);
}
#endif

int avcodec_default_execute(AVCodecContext *c, int (*func)(AVCodecContext *c2, void *arg2), void *arg, int *ret, int count, int size)
{
    int i;

    for (i = 0; i < count; i++) {
        int r = func(c, (char *)arg + i * size);
        if (ret)
            ret[i] = r;
    }
    return 0;
}

int avcodec_default_execute2(AVCodecContext *c, int (*func)(AVCodecContext *c2, void *arg2, int jobnr, int threadnr), void *arg, int *ret, int count)
{
    int i;

    for (i = 0; i < count; i++) {
        int r = func(c, arg, i, 0);
        if (ret)
            ret[i] = r;
    }
    return 0;
}

static int is_hwaccel_pix_fmt(enum AVPixelFormat pix_fmt)
{
    const AVPixFmtDescriptor *desc = av_pix_fmt_desc_get(pix_fmt);
    return desc->flags & PIX_FMT_HWACCEL;
}

enum AVPixelFormat avcodec_default_get_format(struct AVCodecContext *s, const enum AVPixelFormat *fmt)
{
    while (*fmt != AV_PIX_FMT_NONE && is_hwaccel_pix_fmt(*fmt))
        ++fmt;
    return fmt[0];
}

void avcodec_get_frame_defaults(AVFrame *frame)
{
#if LIBAVCODEC_VERSION_MAJOR >= 55
     // extended_data should explicitly be freed when needed, this code is unsafe currently
     // also this is not compatible to the <55 ABI/API
    if (frame->extended_data != frame->data && 0)
        av_freep(&frame->extended_data);
#endif

    memset(frame, 0, sizeof(AVFrame));

    frame->pts                   =
    frame->pkt_dts               =
    frame->pkt_pts               = AV_NOPTS_VALUE;
    av_frame_set_best_effort_timestamp(frame, AV_NOPTS_VALUE);
    av_frame_set_pkt_duration         (frame, 0);
    av_frame_set_pkt_pos              (frame, -1);
    av_frame_set_pkt_size             (frame, -1);
    frame->key_frame           = 1;
    frame->sample_aspect_ratio = (AVRational) {0, 1 };
    frame->format              = -1; /* unknown */
    frame->extended_data       = frame->data;
}

AVFrame *avcodec_alloc_frame(void)
{
    AVFrame *frame = av_malloc(sizeof(AVFrame));

    if (frame == NULL)
        return NULL;

    frame->extended_data = NULL;
    avcodec_get_frame_defaults(frame);

    return frame;
}

void avcodec_free_frame(AVFrame **frame)
{
    AVFrame *f;

    if (!frame || !*frame)
        return;

    f = *frame;

    if (f->extended_data != f->data)
        av_freep(&f->extended_data);

    av_freep(frame);
}

#define MAKE_ACCESSORS(str, name, type, field) \
    type av_##name##_get_##field(const str *s) { return s->field; } \
    void av_##name##_set_##field(str *s, type v) { s->field = v; }

MAKE_ACCESSORS(AVCodecContext, codec, AVRational, pkt_timebase)
MAKE_ACCESSORS(AVCodecContext, codec, const AVCodecDescriptor *, codec_descriptor)
MAKE_ACCESSORS(AVCodecContext, codec, int, lowres)

static void avcodec_get_subtitle_defaults(AVSubtitle *sub)
{
    memset(sub, 0, sizeof(*sub));
    sub->pts = AV_NOPTS_VALUE;
}

static int get_bit_rate(AVCodecContext *ctx)
{
    int bit_rate;
    int bits_per_sample;

    switch (ctx->codec_type) {
    case AVMEDIA_TYPE_VIDEO:
    case AVMEDIA_TYPE_DATA:
    case AVMEDIA_TYPE_SUBTITLE:
    case AVMEDIA_TYPE_ATTACHMENT:
        bit_rate = ctx->bit_rate;
        break;
    case AVMEDIA_TYPE_AUDIO:
        bits_per_sample = av_get_bits_per_sample(ctx->codec_id);
        bit_rate = bits_per_sample ? ctx->sample_rate * ctx->channels * bits_per_sample : ctx->bit_rate;
        break;
    default:
        bit_rate = 0;
        break;
    }
    return bit_rate;
}

#if FF_API_AVCODEC_OPEN
int attribute_align_arg avcodec_open(AVCodecContext *avctx, AVCodec *codec)
{
    return avcodec_open2(avctx, codec, NULL);
}
#endif

int attribute_align_arg ff_codec_open2_recursive(AVCodecContext *avctx, const AVCodec *codec, AVDictionary **options)
{
    int ret = 0;

    ff_unlock_avcodec();

    ret = avcodec_open2(avctx, codec, options);

    ff_lock_avcodec(avctx);
    return ret;
}

int attribute_align_arg avcodec_open2(AVCodecContext *avctx, const AVCodec *codec, AVDictionary **options)
{
    int ret = 0;
    AVDictionary *tmp = NULL;

    if (avcodec_is_open(avctx))
        return 0;

    if ((!codec && !avctx->codec)) {
        av_log(avctx, AV_LOG_ERROR, "No codec provided to avcodec_open2()\n");
        return AVERROR(EINVAL);
    }
    if ((codec && avctx->codec && codec != avctx->codec)) {
        av_log(avctx, AV_LOG_ERROR, "This AVCodecContext was allocated for %s, "
                                    "but %s passed to avcodec_open2()\n", avctx->codec->name, codec->name);
        return AVERROR(EINVAL);
    }
    if (!codec)
        codec = avctx->codec;

    if (avctx->extradata_size < 0 || avctx->extradata_size >= FF_MAX_EXTRADATA_SIZE)
        return AVERROR(EINVAL);

    if (options)
        av_dict_copy(&tmp, *options, 0);

    ret = ff_lock_avcodec(avctx);
    if (ret < 0)
        return ret;

    avctx->internal = av_mallocz(sizeof(AVCodecInternal));
    if (!avctx->internal) {
        ret = AVERROR(ENOMEM);
        goto end;
    }

    avctx->internal->pool = av_mallocz(sizeof(*avctx->internal->pool));
    if (!avctx->internal->pool) {
        ret = AVERROR(ENOMEM);
        goto free_and_end;
    }

    if (codec->priv_data_size > 0) {
        if (!avctx->priv_data) {
            avctx->priv_data = av_mallocz(codec->priv_data_size);
            if (!avctx->priv_data) {
                ret = AVERROR(ENOMEM);
                goto end;
            }
            if (codec->priv_class) {
                *(const AVClass **)avctx->priv_data = codec->priv_class;
                av_opt_set_defaults(avctx->priv_data);
            }
        }
        if (codec->priv_class && (ret = av_opt_set_dict(avctx->priv_data, &tmp)) < 0)
            goto free_and_end;
    } else {
        avctx->priv_data = NULL;
    }
    if ((ret = av_opt_set_dict(avctx, &tmp)) < 0)
        goto free_and_end;

    // only call avcodec_set_dimensions() for non H.264/VP6F codecs so as not to overwrite previously setup dimensions
    if (!(avctx->coded_width && avctx->coded_height && avctx->width && avctx->height &&
          (avctx->codec_id == AV_CODEC_ID_H264 || avctx->codec_id == AV_CODEC_ID_VP6F))) {
    if (avctx->coded_width && avctx->coded_height)
        avcodec_set_dimensions(avctx, avctx->coded_width, avctx->coded_height);
    else if (avctx->width && avctx->height)
        avcodec_set_dimensions(avctx, avctx->width, avctx->height);
    }

    if ((avctx->coded_width || avctx->coded_height || avctx->width || avctx->height)
        && (  av_image_check_size(avctx->coded_width, avctx->coded_height, 0, avctx) < 0
           || av_image_check_size(avctx->width,       avctx->height,       0, avctx) < 0)) {
        av_log(avctx, AV_LOG_WARNING, "Ignoring invalid width/height values\n");
        avcodec_set_dimensions(avctx, 0, 0);
    }

    /* if the decoder init function was already called previously,
     * free the already allocated subtitle_header before overwriting it */
    if (av_codec_is_decoder(codec))
        av_freep(&avctx->subtitle_header);

    if (avctx->channels > FF_SANE_NB_CHANNELS) {
        ret = AVERROR(EINVAL);
        goto free_and_end;
    }

    avctx->codec = codec;
    if ((avctx->codec_type == AVMEDIA_TYPE_UNKNOWN || avctx->codec_type == codec->type) &&
        avctx->codec_id == AV_CODEC_ID_NONE) {
        avctx->codec_type = codec->type;
        avctx->codec_id   = codec->id;
    }
    if (avctx->codec_id != codec->id || (avctx->codec_type != codec->type
                                         && avctx->codec_type != AVMEDIA_TYPE_ATTACHMENT)) {
        av_log(avctx, AV_LOG_ERROR, "Codec type or id mismatches\n");
        ret = AVERROR(EINVAL);
        goto free_and_end;
    }
    avctx->frame_number = 0;
    avctx->codec_descriptor = avcodec_descriptor_get(avctx->codec_id);

    if (avctx->codec->capabilities & CODEC_CAP_EXPERIMENTAL &&
        avctx->strict_std_compliance > FF_COMPLIANCE_EXPERIMENTAL) {
        const char *codec_string = av_codec_is_encoder(codec) ? "encoder" : "decoder";
        AVCodec *codec2;
        av_log(avctx, AV_LOG_ERROR,
               "The %s '%s' is experimental but experimental codecs are not enabled, "
               "add '-strict %d' if you want to use it.\n",
               codec_string, codec->name, FF_COMPLIANCE_EXPERIMENTAL);
        codec2 = av_codec_is_encoder(codec) ? avcodec_find_encoder(codec->id) : avcodec_find_decoder(codec->id);
        if (!(codec2->capabilities & CODEC_CAP_EXPERIMENTAL))
            av_log(avctx, AV_LOG_ERROR, "Alternatively use the non experimental %s '%s'.\n",
                codec_string, codec2->name);
        ret = AVERROR_EXPERIMENTAL;
        goto free_and_end;
    }

    if (avctx->codec_type == AVMEDIA_TYPE_AUDIO &&
        (!avctx->time_base.num || !avctx->time_base.den)) {
        avctx->time_base.num = 1;
        avctx->time_base.den = avctx->sample_rate;
    }

    if (!HAVE_THREADS)
        av_log(avctx, AV_LOG_WARNING, "Warning: not compiled with thread support, using thread emulation\n");

    if (CONFIG_FRAME_THREAD_ENCODER) {
        ff_unlock_avcodec(); //we will instanciate a few encoders thus kick the counter to prevent false detection of a problem
        ret = ff_frame_thread_encoder_init(avctx, options ? *options : NULL);
        ff_lock_avcodec(avctx);
        if (ret < 0)
            goto free_and_end;
    }

    if (HAVE_THREADS && !avctx->thread_opaque
        && !(avctx->internal->frame_thread_encoder && (avctx->active_thread_type&FF_THREAD_FRAME))) {
        ret = ff_thread_init(avctx);
        if (ret < 0) {
            goto free_and_end;
        }
    }
    if (!HAVE_THREADS && !(codec->capabilities & CODEC_CAP_AUTO_THREADS))
        avctx->thread_count = 1;

    if (avctx->codec->max_lowres < avctx->lowres || avctx->lowres < 0) {
        av_log(avctx, AV_LOG_ERROR, "The maximum value for lowres supported by the decoder is %d\n",
               avctx->codec->max_lowres);
        ret = AVERROR(EINVAL);
        goto free_and_end;
    }

    if (av_codec_is_encoder(avctx->codec)) {
        int i;
        if (avctx->codec->sample_fmts) {
            for (i = 0; avctx->codec->sample_fmts[i] != AV_SAMPLE_FMT_NONE; i++) {
                if (avctx->sample_fmt == avctx->codec->sample_fmts[i])
                    break;
                if (avctx->channels == 1 &&
                    av_get_planar_sample_fmt(avctx->sample_fmt) ==
                    av_get_planar_sample_fmt(avctx->codec->sample_fmts[i])) {
                    avctx->sample_fmt = avctx->codec->sample_fmts[i];
                    break;
                }
            }
            if (avctx->codec->sample_fmts[i] == AV_SAMPLE_FMT_NONE) {
                char buf[128];
                snprintf(buf, sizeof(buf), "%d", avctx->sample_fmt);
                av_log(avctx, AV_LOG_ERROR, "Specified sample format %s is invalid or not supported\n",
                       (char *)av_x_if_null(av_get_sample_fmt_name(avctx->sample_fmt), buf));
                ret = AVERROR(EINVAL);
                goto free_and_end;
            }
        }
        if (avctx->codec->pix_fmts) {
            for (i = 0; avctx->codec->pix_fmts[i] != AV_PIX_FMT_NONE; i++)
                if (avctx->pix_fmt == avctx->codec->pix_fmts[i])
                    break;
            if (avctx->codec->pix_fmts[i] == AV_PIX_FMT_NONE
                && !((avctx->codec_id == AV_CODEC_ID_MJPEG || avctx->codec_id == AV_CODEC_ID_LJPEG)
                     && avctx->strict_std_compliance <= FF_COMPLIANCE_UNOFFICIAL)) {
                char buf[128];
                snprintf(buf, sizeof(buf), "%d", avctx->pix_fmt);
                av_log(avctx, AV_LOG_ERROR, "Specified pixel format %s is invalid or not supported\n",
                       (char *)av_x_if_null(av_get_pix_fmt_name(avctx->pix_fmt), buf));
                ret = AVERROR(EINVAL);
                goto free_and_end;
            }
        }
        if (avctx->codec->supported_samplerates) {
            for (i = 0; avctx->codec->supported_samplerates[i] != 0; i++)
                if (avctx->sample_rate == avctx->codec->supported_samplerates[i])
                    break;
            if (avctx->codec->supported_samplerates[i] == 0) {
                av_log(avctx, AV_LOG_ERROR, "Specified sample rate %d is not supported\n",
                       avctx->sample_rate);
                ret = AVERROR(EINVAL);
                goto free_and_end;
            }
        }
        if (avctx->codec->channel_layouts) {
            if (!avctx->channel_layout) {
                av_log(avctx, AV_LOG_WARNING, "Channel layout not specified\n");
            } else {
                for (i = 0; avctx->codec->channel_layouts[i] != 0; i++)
                    if (avctx->channel_layout == avctx->codec->channel_layouts[i])
                        break;
                if (avctx->codec->channel_layouts[i] == 0) {
                    char buf[512];
                    av_get_channel_layout_string(buf, sizeof(buf), -1, avctx->channel_layout);
                    av_log(avctx, AV_LOG_ERROR, "Specified channel layout '%s' is not supported\n", buf);
                    ret = AVERROR(EINVAL);
                    goto free_and_end;
                }
            }
        }
        if (avctx->channel_layout && avctx->channels) {
            int channels = av_get_channel_layout_nb_channels(avctx->channel_layout);
            if (channels != avctx->channels) {
                char buf[512];
                av_get_channel_layout_string(buf, sizeof(buf), -1, avctx->channel_layout);
                av_log(avctx, AV_LOG_ERROR,
                       "Channel layout '%s' with %d channels does not match number of specified channels %d\n",
                       buf, channels, avctx->channels);
                ret = AVERROR(EINVAL);
                goto free_and_end;
            }
        } else if (avctx->channel_layout) {
            avctx->channels = av_get_channel_layout_nb_channels(avctx->channel_layout);
        }
        if(avctx->codec_type == AVMEDIA_TYPE_VIDEO &&
           avctx->codec_id != AV_CODEC_ID_PNG // For mplayer
        ) {
            if (avctx->width <= 0 || avctx->height <= 0) {
                av_log(avctx, AV_LOG_ERROR, "dimensions not set\n");
                ret = AVERROR(EINVAL);
                goto free_and_end;
            }
        }
        if (   (avctx->codec_type == AVMEDIA_TYPE_VIDEO || avctx->codec_type == AVMEDIA_TYPE_AUDIO)
            && avctx->bit_rate>0 && avctx->bit_rate<1000) {
            av_log(avctx, AV_LOG_WARNING, "Bitrate %d is extremely low, maybe you mean %dk\n", avctx->bit_rate, avctx->bit_rate);
        }

        if (!avctx->rc_initial_buffer_occupancy)
            avctx->rc_initial_buffer_occupancy = avctx->rc_buffer_size * 3 / 4;
    }

    avctx->pts_correction_num_faulty_pts =
    avctx->pts_correction_num_faulty_dts = 0;
    avctx->pts_correction_last_pts =
    avctx->pts_correction_last_dts = INT64_MIN;

    if (   avctx->codec->init && (!(avctx->active_thread_type&FF_THREAD_FRAME)
        || avctx->internal->frame_thread_encoder)) {
        ret = avctx->codec->init(avctx);
        if (ret < 0) {
            goto free_and_end;
        }
    }

    ret=0;

    if (av_codec_is_decoder(avctx->codec)) {
        if (!avctx->bit_rate)
            avctx->bit_rate = get_bit_rate(avctx);
        /* validate channel layout from the decoder */
        if (avctx->channel_layout) {
            int channels = av_get_channel_layout_nb_channels(avctx->channel_layout);
            if (!avctx->channels)
                avctx->channels = channels;
            else if (channels != avctx->channels) {
                char buf[512];
                av_get_channel_layout_string(buf, sizeof(buf), -1, avctx->channel_layout);
                av_log(avctx, AV_LOG_WARNING,
                       "Channel layout '%s' with %d channels does not match specified number of channels %d: "
                       "ignoring specified channel layout\n",
                       buf, channels, avctx->channels);
                avctx->channel_layout = 0;
            }
        }
        if (avctx->channels && avctx->channels < 0 ||
            avctx->channels > FF_SANE_NB_CHANNELS) {
            ret = AVERROR(EINVAL);
            goto free_and_end;
        }
        if (avctx->sub_charenc) {
            if (avctx->codec_type != AVMEDIA_TYPE_SUBTITLE) {
                av_log(avctx, AV_LOG_ERROR, "Character encoding is only "
                       "supported with subtitles codecs\n");
                ret = AVERROR(EINVAL);
                goto free_and_end;
            } else if (avctx->codec_descriptor->props & AV_CODEC_PROP_BITMAP_SUB) {
                av_log(avctx, AV_LOG_WARNING, "Codec '%s' is bitmap-based, "
                       "subtitles character encoding will be ignored\n",
                       avctx->codec_descriptor->name);
                avctx->sub_charenc_mode = FF_SUB_CHARENC_MODE_DO_NOTHING;
            } else {
                /* input character encoding is set for a text based subtitle
                 * codec at this point */
                if (avctx->sub_charenc_mode == FF_SUB_CHARENC_MODE_AUTOMATIC)
                    avctx->sub_charenc_mode = FF_SUB_CHARENC_MODE_PRE_DECODER;

                if (avctx->sub_charenc_mode == FF_SUB_CHARENC_MODE_PRE_DECODER) {
#if CONFIG_ICONV
                    iconv_t cd = iconv_open("UTF-8", avctx->sub_charenc);
                    if (cd == (iconv_t)-1) {
                        av_log(avctx, AV_LOG_ERROR, "Unable to open iconv context "
                               "with input character encoding \"%s\"\n", avctx->sub_charenc);
                        ret = AVERROR(errno);
                        goto free_and_end;
                    }
                    iconv_close(cd);
#else
                    av_log(avctx, AV_LOG_ERROR, "Character encoding subtitles "
                           "conversion needs a libavcodec built with iconv support "
                           "for this codec\n");
                    ret = AVERROR(ENOSYS);
                    goto free_and_end;
#endif
                }
            }
        }
    }
end:
    ff_unlock_avcodec();
    if (options) {
        av_dict_free(options);
        *options = tmp;
    }

    return ret;
free_and_end:
    av_dict_free(&tmp);
    av_freep(&avctx->priv_data);
    if (avctx->internal)
        av_freep(&avctx->internal->pool);
    av_freep(&avctx->internal);
    avctx->codec = NULL;
    goto end;
}

int ff_alloc_packet2(AVCodecContext *avctx, AVPacket *avpkt, int size)
{
    if (size < 0 || avpkt->size < 0 || size > INT_MAX - FF_INPUT_BUFFER_PADDING_SIZE) {
        av_log(avctx, AV_LOG_ERROR, "Size %d invalid\n", size);
        return AVERROR(EINVAL);
    }

    if (avctx) {
        av_assert0(!avpkt->data || avpkt->data != avctx->internal->byte_buffer);
        if (!avpkt->data || avpkt->size < size) {
            av_fast_padded_malloc(&avctx->internal->byte_buffer, &avctx->internal->byte_buffer_size, size);
            avpkt->data = avctx->internal->byte_buffer;
            avpkt->size = avctx->internal->byte_buffer_size;
            avpkt->destruct = NULL;
        }
    }

    if (avpkt->data) {
        AVBufferRef *buf = avpkt->buf;
#if FF_API_DESTRUCT_PACKET
        void *destruct = avpkt->destruct;
#endif

        if (avpkt->size < size) {
            av_log(avctx, AV_LOG_ERROR, "User packet is too small (%d < %d)\n", avpkt->size, size);
            return AVERROR(EINVAL);
        }

        av_init_packet(avpkt);
#if FF_API_DESTRUCT_PACKET
        avpkt->destruct = destruct;
#endif
        avpkt->buf      = buf;
        avpkt->size     = size;
        return 0;
    } else {
        int ret = av_new_packet(avpkt, size);
        if (ret < 0)
            av_log(avctx, AV_LOG_ERROR, "Failed to allocate packet of size %d\n", size);
        return ret;
    }
}

int ff_alloc_packet(AVPacket *avpkt, int size)
{
    return ff_alloc_packet2(NULL, avpkt, size);
}

/**
 * Pad last frame with silence.
 */
static int pad_last_frame(AVCodecContext *s, AVFrame **dst, const AVFrame *src)
{
    AVFrame *frame = NULL;
    uint8_t *buf   = NULL;
    int ret;

    if (!(frame = avcodec_alloc_frame()))
        return AVERROR(ENOMEM);
    *frame = *src;

    if ((ret = av_samples_get_buffer_size(&frame->linesize[0], s->channels,
                                          s->frame_size, s->sample_fmt, 0)) < 0)
        goto fail;

    if (!(buf = av_malloc(ret))) {
        ret = AVERROR(ENOMEM);
        goto fail;
    }

    frame->nb_samples = s->frame_size;
    if ((ret = avcodec_fill_audio_frame(frame, s->channels, s->sample_fmt,
                                        buf, ret, 0)) < 0)
        goto fail;
    if ((ret = av_samples_copy(frame->extended_data, src->extended_data, 0, 0,
                               src->nb_samples, s->channels, s->sample_fmt)) < 0)
        goto fail;
    if ((ret = av_samples_set_silence(frame->extended_data, src->nb_samples,
                                      frame->nb_samples - src->nb_samples,
                                      s->channels, s->sample_fmt)) < 0)
        goto fail;

    *dst = frame;

    return 0;

fail:
    if (frame->extended_data != frame->data)
        av_freep(&frame->extended_data);
    av_freep(&buf);
    av_freep(&frame);
    return ret;
}

int attribute_align_arg avcodec_encode_audio2(AVCodecContext *avctx,
                                              AVPacket *avpkt,
                                              const AVFrame *frame,
                                              int *got_packet_ptr)
{
    AVFrame tmp;
    AVFrame *padded_frame = NULL;
    int ret;
    AVPacket user_pkt = *avpkt;
    int needs_realloc = !user_pkt.data;

    *got_packet_ptr = 0;

    if (!(avctx->codec->capabilities & CODEC_CAP_DELAY) && !frame) {
        av_free_packet(avpkt);
        av_init_packet(avpkt);
        return 0;
    }

    /* ensure that extended_data is properly set */
    if (frame && !frame->extended_data) {
        if (av_sample_fmt_is_planar(avctx->sample_fmt) &&
            avctx->channels > AV_NUM_DATA_POINTERS) {
            av_log(avctx, AV_LOG_ERROR, "Encoding to a planar sample format, "
                                        "with more than %d channels, but extended_data is not set.\n",
                   AV_NUM_DATA_POINTERS);
            return AVERROR(EINVAL);
        }
        av_log(avctx, AV_LOG_WARNING, "extended_data is not set.\n");

        tmp = *frame;
        tmp.extended_data = tmp.data;
        frame = &tmp;
    }

    /* check for valid frame size */
    if (frame) {
        if (avctx->codec->capabilities & CODEC_CAP_SMALL_LAST_FRAME) {
            if (frame->nb_samples > avctx->frame_size) {
                av_log(avctx, AV_LOG_ERROR, "more samples than frame size (avcodec_encode_audio2)\n");
                return AVERROR(EINVAL);
            }
        } else if (!(avctx->codec->capabilities & CODEC_CAP_VARIABLE_FRAME_SIZE)) {
            if (frame->nb_samples < avctx->frame_size &&
                !avctx->internal->last_audio_frame) {
                ret = pad_last_frame(avctx, &padded_frame, frame);
                if (ret < 0)
                    return ret;

                frame = padded_frame;
                avctx->internal->last_audio_frame = 1;
            }

            if (frame->nb_samples != avctx->frame_size) {
                av_log(avctx, AV_LOG_ERROR, "nb_samples (%d) != frame_size (%d) (avcodec_encode_audio2)\n", frame->nb_samples, avctx->frame_size);
                ret = AVERROR(EINVAL);
                goto end;
            }
        }
    }

    ret = avctx->codec->encode2(avctx, avpkt, frame, got_packet_ptr);
    if (!ret) {
        if (*got_packet_ptr) {
            if (!(avctx->codec->capabilities & CODEC_CAP_DELAY)) {
                if (avpkt->pts == AV_NOPTS_VALUE)
                    avpkt->pts = frame->pts;
                if (!avpkt->duration)
                    avpkt->duration = ff_samples_to_time_base(avctx,
                                                              frame->nb_samples);
            }
            avpkt->dts = avpkt->pts;
        } else {
            avpkt->size = 0;
        }
    }
    if (avpkt->data && avpkt->data == avctx->internal->byte_buffer) {
        needs_realloc = 0;
        if (user_pkt.data) {
            if (user_pkt.size >= avpkt->size) {
                memcpy(user_pkt.data, avpkt->data, avpkt->size);
            } else {
                av_log(avctx, AV_LOG_ERROR, "Provided packet is too small, needs to be %d\n", avpkt->size);
                avpkt->size = user_pkt.size;
                ret = -1;
            }
            avpkt->buf      = user_pkt.buf;
            avpkt->data     = user_pkt.data;
            avpkt->destruct = user_pkt.destruct;
        } else {
            if (av_dup_packet(avpkt) < 0) {
                ret = AVERROR(ENOMEM);
            }
        }
    }

    if (!ret) {
        if (needs_realloc && avpkt->data) {
            ret = av_buffer_realloc(&avpkt->buf, avpkt->size + FF_INPUT_BUFFER_PADDING_SIZE);
            if (ret >= 0)
                avpkt->data = avpkt->buf->data;
        }

        avctx->frame_number++;
    }

    if (ret < 0 || !*got_packet_ptr) {
        av_free_packet(avpkt);
        av_init_packet(avpkt);
        goto end;
    }

    /* NOTE: if we add any audio encoders which output non-keyframe packets,
     *       this needs to be moved to the encoders, but for now we can do it
     *       here to simplify things */
    avpkt->flags |= AV_PKT_FLAG_KEY;

end:
    if (padded_frame) {
        av_freep(&padded_frame->data[0]);
        if (padded_frame->extended_data != padded_frame->data)
            av_freep(&padded_frame->extended_data);
        av_freep(&padded_frame);
    }

    return ret;
}

#if FF_API_OLD_ENCODE_AUDIO
int attribute_align_arg avcodec_encode_audio(AVCodecContext *avctx,
                                             uint8_t *buf, int buf_size,
                                             const short *samples)
{
    AVPacket pkt;
    AVFrame frame0 = { { 0 } };
    AVFrame *frame;
    int ret, samples_size, got_packet;

    av_init_packet(&pkt);
    pkt.data = buf;
    pkt.size = buf_size;

    if (samples) {
        frame = &frame0;
        avcodec_get_frame_defaults(frame);

        if (avctx->frame_size) {
            frame->nb_samples = avctx->frame_size;
        } else {
            /* if frame_size is not set, the number of samples must be
             * calculated from the buffer size */
            int64_t nb_samples;
            if (!av_get_bits_per_sample(avctx->codec_id)) {
                av_log(avctx, AV_LOG_ERROR, "avcodec_encode_audio() does not "
                                            "support this codec\n");
                return AVERROR(EINVAL);
            }
            nb_samples = (int64_t)buf_size * 8 /
                         (av_get_bits_per_sample(avctx->codec_id) *
                          avctx->channels);
            if (nb_samples >= INT_MAX)
                return AVERROR(EINVAL);
            frame->nb_samples = nb_samples;
        }

        /* it is assumed that the samples buffer is large enough based on the
         * relevant parameters */
        samples_size = av_samples_get_buffer_size(NULL, avctx->channels,
                                                  frame->nb_samples,
                                                  avctx->sample_fmt, 1);
        if ((ret = avcodec_fill_audio_frame(frame, avctx->channels,
                                            avctx->sample_fmt,
                                            (const uint8_t *)samples,
                                            samples_size, 1)) < 0)
            return ret;

        /* fabricate frame pts from sample count.
         * this is needed because the avcodec_encode_audio() API does not have
         * a way for the user to provide pts */
        if (avctx->sample_rate && avctx->time_base.num)
            frame->pts = ff_samples_to_time_base(avctx,
                                                 avctx->internal->sample_count);
        else
            frame->pts = AV_NOPTS_VALUE;
        avctx->internal->sample_count += frame->nb_samples;
    } else {
        frame = NULL;
    }

    got_packet = 0;
    ret = avcodec_encode_audio2(avctx, &pkt, frame, &got_packet);
    if (!ret && got_packet && avctx->coded_frame) {
        avctx->coded_frame->pts       = pkt.pts;
        avctx->coded_frame->key_frame = !!(pkt.flags & AV_PKT_FLAG_KEY);
    }
    /* free any side data since we cannot return it */
    ff_packet_free_side_data(&pkt);

    if (frame && frame->extended_data != frame->data)
        av_freep(&frame->extended_data);

    return ret ? ret : pkt.size;
}

#endif

#if FF_API_OLD_ENCODE_VIDEO
int attribute_align_arg avcodec_encode_video(AVCodecContext *avctx, uint8_t *buf, int buf_size,
                                             const AVFrame *pict)
{
    AVPacket pkt;
    int ret, got_packet = 0;

    if (buf_size < FF_MIN_BUFFER_SIZE) {
        av_log(avctx, AV_LOG_ERROR, "buffer smaller than minimum size\n");
        return -1;
    }

    av_init_packet(&pkt);
    pkt.data = buf;
    pkt.size = buf_size;

    ret = avcodec_encode_video2(avctx, &pkt, pict, &got_packet);
    if (!ret && got_packet && avctx->coded_frame) {
        avctx->coded_frame->pts       = pkt.pts;
        avctx->coded_frame->key_frame = !!(pkt.flags & AV_PKT_FLAG_KEY);
    }

    /* free any side data since we cannot return it */
    if (pkt.side_data_elems > 0) {
        int i;
        for (i = 0; i < pkt.side_data_elems; i++)
            av_free(pkt.side_data[i].data);
        av_freep(&pkt.side_data);
        pkt.side_data_elems = 0;
    }

    return ret ? ret : pkt.size;
}

#endif

int attribute_align_arg avcodec_encode_video2(AVCodecContext *avctx,
                                              AVPacket *avpkt,
                                              const AVFrame *frame,
                                              int *got_packet_ptr)
{
    int ret;
    AVPacket user_pkt = *avpkt;
    int needs_realloc = !user_pkt.data;

    *got_packet_ptr = 0;

    if(CONFIG_FRAME_THREAD_ENCODER &&
       avctx->internal->frame_thread_encoder && (avctx->active_thread_type&FF_THREAD_FRAME))
        return ff_thread_video_encode_frame(avctx, avpkt, frame, got_packet_ptr);

    if ((avctx->flags&CODEC_FLAG_PASS1) && avctx->stats_out)
        avctx->stats_out[0] = '\0';

    if (!(avctx->codec->capabilities & CODEC_CAP_DELAY) && !frame) {
        av_free_packet(avpkt);
        av_init_packet(avpkt);
        avpkt->size = 0;
        return 0;
    }

    if (av_image_check_size(avctx->width, avctx->height, 0, avctx))
        return AVERROR(EINVAL);

    av_assert0(avctx->codec->encode2);

    ret = avctx->codec->encode2(avctx, avpkt, frame, got_packet_ptr);
    av_assert0(ret <= 0);

    if (avpkt->data && avpkt->data == avctx->internal->byte_buffer) {
        needs_realloc = 0;
        if (user_pkt.data) {
            if (user_pkt.size >= avpkt->size) {
                memcpy(user_pkt.data, avpkt->data, avpkt->size);
            } else {
                av_log(avctx, AV_LOG_ERROR, "Provided packet is too small, needs to be %d\n", avpkt->size);
                avpkt->size = user_pkt.size;
                ret = -1;
            }
            avpkt->buf      = user_pkt.buf;
            avpkt->data     = user_pkt.data;
            avpkt->destruct = user_pkt.destruct;
        } else {
            if (av_dup_packet(avpkt) < 0) {
                ret = AVERROR(ENOMEM);
            }
        }
    }

    if (!ret) {
        if (!*got_packet_ptr)
            avpkt->size = 0;
        else if (!(avctx->codec->capabilities & CODEC_CAP_DELAY))
            avpkt->pts = avpkt->dts = frame->pts;

        if (needs_realloc && avpkt->data) {
            ret = av_buffer_realloc(&avpkt->buf, avpkt->size + FF_INPUT_BUFFER_PADDING_SIZE);
            if (ret >= 0)
                avpkt->data = avpkt->buf->data;
        }

        avctx->frame_number++;
    }

    if (ret < 0 || !*got_packet_ptr)
        av_free_packet(avpkt);
    else
        av_packet_merge_side_data(avpkt);

    emms_c();
    return ret;
}

int avcodec_encode_subtitle(AVCodecContext *avctx, uint8_t *buf, int buf_size,
                            const AVSubtitle *sub)
{
    int ret;
    if (sub->start_display_time) {
        av_log(avctx, AV_LOG_ERROR, "start_display_time must be 0.\n");
        return -1;
    }

    ret = avctx->codec->encode_sub(avctx, buf, buf_size, sub);
    avctx->frame_number++;
    return ret;
}

/**
 * Attempt to guess proper monotonic timestamps for decoded video frames
 * which might have incorrect times. Input timestamps may wrap around, in
 * which case the output will as well.
 *
 * @param pts the pts field of the decoded AVPacket, as passed through
 * AVFrame.pkt_pts
 * @param dts the dts field of the decoded AVPacket
 * @return one of the input values, may be AV_NOPTS_VALUE
 */
static int64_t guess_correct_pts(AVCodecContext *ctx,
                                 int64_t reordered_pts, int64_t dts)
{
    int64_t pts = AV_NOPTS_VALUE;

    if (dts != AV_NOPTS_VALUE) {
        ctx->pts_correction_num_faulty_dts += dts <= ctx->pts_correction_last_dts;
        ctx->pts_correction_last_dts = dts;
    }
    if (reordered_pts != AV_NOPTS_VALUE) {
        ctx->pts_correction_num_faulty_pts += reordered_pts <= ctx->pts_correction_last_pts;
        ctx->pts_correction_last_pts = reordered_pts;
    }
    if ((ctx->pts_correction_num_faulty_pts<=ctx->pts_correction_num_faulty_dts || dts == AV_NOPTS_VALUE)
       && reordered_pts != AV_NOPTS_VALUE)
        pts = reordered_pts;
    else
        pts = dts;

    return pts;
}

static void apply_param_change(AVCodecContext *avctx, AVPacket *avpkt)
{
    int size = 0;
    const uint8_t *data;
    uint32_t flags;

    if (!(avctx->codec->capabilities & CODEC_CAP_PARAM_CHANGE))
        return;

    data = av_packet_get_side_data(avpkt, AV_PKT_DATA_PARAM_CHANGE, &size);
    if (!data || size < 4)
        return;
    flags = bytestream_get_le32(&data);
    size -= 4;
    if (size < 4) /* Required for any of the changes */
        return;
    if (flags & AV_SIDE_DATA_PARAM_CHANGE_CHANNEL_COUNT) {
        avctx->channels = bytestream_get_le32(&data);
        size -= 4;
    }
    if (flags & AV_SIDE_DATA_PARAM_CHANGE_CHANNEL_LAYOUT) {
        if (size < 8)
            return;
        avctx->channel_layout = bytestream_get_le64(&data);
        size -= 8;
    }
    if (size < 4)
        return;
    if (flags & AV_SIDE_DATA_PARAM_CHANGE_SAMPLE_RATE) {
        avctx->sample_rate = bytestream_get_le32(&data);
        size -= 4;
    }
    if (flags & AV_SIDE_DATA_PARAM_CHANGE_DIMENSIONS) {
        if (size < 8)
            return;
        avctx->width  = bytestream_get_le32(&data);
        avctx->height = bytestream_get_le32(&data);
        avcodec_set_dimensions(avctx, avctx->width, avctx->height);
        size -= 8;
    }
}

static int add_metadata_from_side_data(AVCodecContext *avctx, AVFrame *frame)
{
    int size, ret = 0;
    const uint8_t *side_metadata;
    const uint8_t *end;

    side_metadata = av_packet_get_side_data(avctx->pkt,
                                            AV_PKT_DATA_STRINGS_METADATA, &size);
    if (!side_metadata)
        goto end;
    end = side_metadata + size;
    while (side_metadata < end) {
        const uint8_t *key = side_metadata;
        const uint8_t *val = side_metadata + strlen(key) + 1;
        int ret = av_dict_set(avpriv_frame_get_metadatap(frame), key, val, 0);
        if (ret < 0)
            break;
        side_metadata = val + strlen(val) + 1;
    }
end:
    return ret;
}

int attribute_align_arg avcodec_decode_video2(AVCodecContext *avctx, AVFrame *picture,
                                              int *got_picture_ptr,
                                              const AVPacket *avpkt)
{
    AVCodecInternal *avci = avctx->internal;
    int ret;
    // copy to ensure we do not change avpkt
    AVPacket tmp = *avpkt;

    if (avctx->codec->type != AVMEDIA_TYPE_VIDEO) {
        av_log(avctx, AV_LOG_ERROR, "Invalid media type for video\n");
        return AVERROR(EINVAL);
    }

    *got_picture_ptr = 0;
    if ((avctx->coded_width || avctx->coded_height) && av_image_check_size(avctx->coded_width, avctx->coded_height, 0, avctx))
        return AVERROR(EINVAL);

    avcodec_get_frame_defaults(picture);

    if (!avctx->refcounted_frames)
        av_frame_unref(&avci->to_free);

    if ((avctx->codec->capabilities & CODEC_CAP_DELAY) || avpkt->size || (avctx->active_thread_type & FF_THREAD_FRAME)) {
        int did_split = av_packet_split_side_data(&tmp);
        apply_param_change(avctx, &tmp);
        avctx->pkt = &tmp;
        if (HAVE_THREADS && avctx->active_thread_type & FF_THREAD_FRAME)
            ret = ff_thread_decode_frame(avctx, picture, got_picture_ptr,
                                         &tmp);
        else {
            ret = avctx->codec->decode(avctx, picture, got_picture_ptr,
                                       &tmp);
            picture->pkt_dts = avpkt->dts;

            if(!avctx->has_b_frames){
                av_frame_set_pkt_pos(picture, avpkt->pos);
            }
            //FIXME these should be under if(!avctx->has_b_frames)
            /* get_buffer is supposed to set frame parameters */
            if (!(avctx->codec->capabilities & CODEC_CAP_DR1)) {
                if (!picture->sample_aspect_ratio.num)    picture->sample_aspect_ratio = avctx->sample_aspect_ratio;
                if (!picture->width)                      picture->width               = avctx->width;
                if (!picture->height)                     picture->height              = avctx->height;
                if (picture->format == AV_PIX_FMT_NONE)   picture->format              = avctx->pix_fmt;
            }
        }
        add_metadata_from_side_data(avctx, picture);

        emms_c(); //needed to avoid an emms_c() call before every return;

        avctx->pkt = NULL;
        if (did_split) {
            ff_packet_free_side_data(&tmp);
            if(ret == tmp.size)
                ret = avpkt->size;
        }

        if (ret < 0 && picture->data[0])
            av_frame_unref(picture);

        if (*got_picture_ptr) {
            if (!avctx->refcounted_frames) {
                avci->to_free = *picture;
                avci->to_free.extended_data = avci->to_free.data;
                memset(picture->buf, 0, sizeof(picture->buf));
            }

            avctx->frame_number++;
            av_frame_set_best_effort_timestamp(picture,
                                               guess_correct_pts(avctx,
                                                                 picture->pkt_pts,
                                                                 picture->pkt_dts));
        }
    } else
        ret = 0;

    /* many decoders assign whole AVFrames, thus overwriting extended_data;
     * make sure it's set correctly */
    picture->extended_data = picture->data;

    return ret;
}

#if FF_API_OLD_DECODE_AUDIO
int attribute_align_arg avcodec_decode_audio3(AVCodecContext *avctx, int16_t *samples,
                                              int *frame_size_ptr,
                                              AVPacket *avpkt)
{
    AVFrame frame = { { 0 } };
    int ret, got_frame = 0;

    if (avctx->get_buffer != avcodec_default_get_buffer) {
        av_log(avctx, AV_LOG_ERROR, "Custom get_buffer() for use with"
                                    "avcodec_decode_audio3() detected. Overriding with avcodec_default_get_buffer\n");
        av_log(avctx, AV_LOG_ERROR, "Please port your application to "
                                    "avcodec_decode_audio4()\n");
        avctx->get_buffer = avcodec_default_get_buffer;
        avctx->release_buffer = avcodec_default_release_buffer;
    }

    ret = avcodec_decode_audio4(avctx, &frame, &got_frame, avpkt);

    if (ret >= 0 && got_frame) {
        int ch, plane_size;
        int planar    = av_sample_fmt_is_planar(avctx->sample_fmt);
        int data_size = av_samples_get_buffer_size(&plane_size, avctx->channels,
                                                   frame.nb_samples,
                                                   avctx->sample_fmt, 1);
        if (*frame_size_ptr < data_size) {
            av_log(avctx, AV_LOG_ERROR, "output buffer size is too small for "
                                        "the current frame (%d < %d)\n", *frame_size_ptr, data_size);
            return AVERROR(EINVAL);
        }

        memcpy(samples, frame.extended_data[0], plane_size);

        if (planar && avctx->channels > 1) {
            uint8_t *out = ((uint8_t *)samples) + plane_size;
            for (ch = 1; ch < avctx->channels; ch++) {
                memcpy(out, frame.extended_data[ch], plane_size);
                out += plane_size;
            }
        }
        *frame_size_ptr = data_size;
    } else {
        *frame_size_ptr = 0;
    }
    return ret;
}

#endif

int attribute_align_arg avcodec_decode_audio4(AVCodecContext *avctx,
                                              AVFrame *frame,
                                              int *got_frame_ptr,
                                              const AVPacket *avpkt)
{
    AVCodecInternal *avci = avctx->internal;
    int planar, channels;
    int ret = 0;

    *got_frame_ptr = 0;

    if (!avpkt->data && avpkt->size) {
        av_log(avctx, AV_LOG_ERROR, "invalid packet: NULL data, size != 0\n");
        return AVERROR(EINVAL);
    }
    if (avctx->codec->type != AVMEDIA_TYPE_AUDIO) {
        av_log(avctx, AV_LOG_ERROR, "Invalid media type for audio\n");
        return AVERROR(EINVAL);
    }

    avcodec_get_frame_defaults(frame);

    if (!avctx->refcounted_frames)
        av_frame_unref(&avci->to_free);

    if ((avctx->codec->capabilities & CODEC_CAP_DELAY) || avpkt->size) {
        uint8_t *side;
        int side_size;
        // copy to ensure we do not change avpkt
        AVPacket tmp = *avpkt;
        int did_split = av_packet_split_side_data(&tmp);
        apply_param_change(avctx, &tmp);

        avctx->pkt = &tmp;
        ret = avctx->codec->decode(avctx, frame, got_frame_ptr, &tmp);
        if (ret >= 0 && *got_frame_ptr) {
            add_metadata_from_side_data(avctx, frame);
            avctx->frame_number++;
            frame->pkt_dts = avpkt->dts;
            av_frame_set_best_effort_timestamp(frame,
                                               guess_correct_pts(avctx,
                                                                 frame->pkt_pts,
                                                                 frame->pkt_dts));
            if (frame->format == AV_SAMPLE_FMT_NONE)
                frame->format = avctx->sample_fmt;
            if (!frame->channel_layout)
                frame->channel_layout = avctx->channel_layout;
            if (!av_frame_get_channels(frame))
                av_frame_set_channels(frame, avctx->channels);
            if (!frame->sample_rate)
                frame->sample_rate = avctx->sample_rate;
            if (!avctx->refcounted_frames) {
                avci->to_free = *frame;
                avci->to_free.extended_data = avci->to_free.data;
                memset(frame->buf, 0, sizeof(frame->buf));
                frame->extended_buf    = NULL;
                frame->nb_extended_buf = 0;
            }
<<<<<<< HEAD
        }

        side= av_packet_get_side_data(avctx->pkt, AV_PKT_DATA_SKIP_SAMPLES, &side_size);
        if(side && side_size>=10) {
            avctx->internal->skip_samples = AV_RL32(side);
            av_log(avctx, AV_LOG_DEBUG, "skip %d samples due to side data\n",
                   avctx->internal->skip_samples);
        }
        if (avctx->internal->skip_samples && *got_frame_ptr) {
            if(frame->nb_samples <= avctx->internal->skip_samples){
                *got_frame_ptr = 0;
                avctx->internal->skip_samples -= frame->nb_samples;
                if (avctx->refcounted_frames)
                    av_frame_unref(frame);
                av_log(avctx, AV_LOG_DEBUG, "skip whole frame, skip left: %d\n",
                       avctx->internal->skip_samples);
            } else {
                av_samples_copy(frame->extended_data, frame->extended_data, 0, avctx->internal->skip_samples,
                                frame->nb_samples - avctx->internal->skip_samples, avctx->channels, frame->format);
                if(avctx->pkt_timebase.num && avctx->sample_rate) {
                    int64_t diff_ts = av_rescale_q(avctx->internal->skip_samples,
                                                   (AVRational){1, avctx->sample_rate},
                                                   avctx->pkt_timebase);
                    if(frame->pkt_pts!=AV_NOPTS_VALUE)
                        frame->pkt_pts += diff_ts;
                    if(frame->pkt_dts!=AV_NOPTS_VALUE)
                        frame->pkt_dts += diff_ts;
                    if (av_frame_get_pkt_duration(frame) >= diff_ts)
                        av_frame_set_pkt_duration(frame, av_frame_get_pkt_duration(frame) - diff_ts);
                } else {
                    av_log(avctx, AV_LOG_WARNING, "Could not update timestamps for skipped samples.\n");
                }
                av_log(avctx, AV_LOG_DEBUG, "skip %d/%d samples\n",
                       avctx->internal->skip_samples, frame->nb_samples);
                frame->nb_samples -= avctx->internal->skip_samples;
                avctx->internal->skip_samples = 0;
            }
        }

        avctx->pkt = NULL;
        if (did_split) {
            ff_packet_free_side_data(&tmp);
            if(ret == tmp.size)
                ret = avpkt->size;
        }

        if (ret < 0 && frame->data[0])
=======
        } else if (frame->data[0])
>>>>>>> e55e8b2c
            av_frame_unref(frame);
    }

    /* many decoders assign whole AVFrames, thus overwriting extended_data;
     * make sure it's set correctly; assume decoders that actually use
     * extended_data are doing it correctly */
    if (*got_frame_ptr) {
        planar   = av_sample_fmt_is_planar(frame->format);
        channels = av_frame_get_channels(frame);
        if (!(planar && channels > AV_NUM_DATA_POINTERS))
            frame->extended_data = frame->data;
    } else {
        frame->extended_data = NULL;
    }

    return ret;
}

#define UTF8_MAX_BYTES 4 /* 5 and 6 bytes sequences should not be used */
static int recode_subtitle(AVCodecContext *avctx,
                           AVPacket *outpkt, const AVPacket *inpkt)
{
#if CONFIG_ICONV
    iconv_t cd = (iconv_t)-1;
    int ret = 0;
    char *inb, *outb;
    size_t inl, outl;
    AVPacket tmp;
#endif

    if (avctx->sub_charenc_mode != FF_SUB_CHARENC_MODE_PRE_DECODER)
        return 0;

#if CONFIG_ICONV
    cd = iconv_open("UTF-8", avctx->sub_charenc);
    av_assert0(cd != (iconv_t)-1);

    inb = inpkt->data;
    inl = inpkt->size;

    if (inl >= INT_MAX / UTF8_MAX_BYTES - FF_INPUT_BUFFER_PADDING_SIZE) {
        av_log(avctx, AV_LOG_ERROR, "Subtitles packet is too big for recoding\n");
        ret = AVERROR(ENOMEM);
        goto end;
    }

    ret = av_new_packet(&tmp, inl * UTF8_MAX_BYTES);
    if (ret < 0)
        goto end;
    outpkt->buf  = tmp.buf;
    outpkt->data = tmp.data;
    outpkt->size = tmp.size;
    outb = outpkt->data;
    outl = outpkt->size;

    if (iconv(cd, &inb, &inl, &outb, &outl) == (size_t)-1 ||
        iconv(cd, NULL, NULL, &outb, &outl) == (size_t)-1 ||
        outl >= outpkt->size || inl != 0) {
        av_log(avctx, AV_LOG_ERROR, "Unable to recode subtitle event \"%s\" "
               "from %s to UTF-8\n", inpkt->data, avctx->sub_charenc);
        av_free_packet(&tmp);
        ret = AVERROR(errno);
        goto end;
    }
    outpkt->size -= outl;
    memset(outpkt->data + outpkt->size, 0, outl);

end:
    if (cd != (iconv_t)-1)
        iconv_close(cd);
    return ret;
#else
    av_assert0(!"requesting subtitles recoding without iconv");
#endif
}

static int utf8_check(const uint8_t *str)
{
    const uint8_t *byte;
    uint32_t codepoint, min;

    while (*str) {
        byte = str;
        GET_UTF8(codepoint, *(byte++), return 0;);
        min = byte - str == 1 ? 0 : byte - str == 2 ? 0x80 :
              1 << (5 * (byte - str) - 4);
        if (codepoint < min || codepoint >= 0x110000 ||
            codepoint == 0xFFFE /* BOM */ ||
            codepoint >= 0xD800 && codepoint <= 0xDFFF /* surrogates */)
            return 0;
        str = byte;
    }
    return 1;
}

int avcodec_decode_subtitle2(AVCodecContext *avctx, AVSubtitle *sub,
                             int *got_sub_ptr,
                             AVPacket *avpkt)
{
    int i, ret = 0;

    if (avctx->codec->type != AVMEDIA_TYPE_SUBTITLE) {
        av_log(avctx, AV_LOG_ERROR, "Invalid media type for subtitles\n");
        return AVERROR(EINVAL);
    }

    *got_sub_ptr = 0;
    avcodec_get_subtitle_defaults(sub);

    if (avpkt->size) {
        AVPacket pkt_recoded;
        AVPacket tmp = *avpkt;
        int did_split = av_packet_split_side_data(&tmp);
        //apply_param_change(avctx, &tmp);

        pkt_recoded = tmp;
        ret = recode_subtitle(avctx, &pkt_recoded, &tmp);
        if (ret < 0) {
            *got_sub_ptr = 0;
        } else {
            avctx->pkt = &pkt_recoded;

            if (avctx->pkt_timebase.den && avpkt->pts != AV_NOPTS_VALUE)
                sub->pts = av_rescale_q(avpkt->pts,
                                        avctx->pkt_timebase, AV_TIME_BASE_Q);
            ret = avctx->codec->decode(avctx, sub, got_sub_ptr, &pkt_recoded);
            av_assert1((ret >= 0) >= !!*got_sub_ptr &&
                       !!*got_sub_ptr >= !!sub->num_rects);

            if (sub->num_rects && !sub->end_display_time && avpkt->duration &&
                avctx->pkt_timebase.num) {
                AVRational ms = { 1, 1000 };
                sub->end_display_time = av_rescale_q(avpkt->duration,
                                                     avctx->pkt_timebase, ms);
            }

            for (i = 0; i < sub->num_rects; i++) {
                if (sub->rects[i]->ass && !utf8_check(sub->rects[i]->ass)) {
                    av_log(avctx, AV_LOG_ERROR,
                           "Invalid UTF-8 in decoded subtitles text; "
                           "maybe missing -sub_charenc option\n");
                    avsubtitle_free(sub);
                    return AVERROR_INVALIDDATA;
                }
            }

            if (tmp.data != pkt_recoded.data) { // did we recode?
                /* prevent from destroying side data from original packet */
                pkt_recoded.side_data = NULL;
                pkt_recoded.side_data_elems = 0;

                av_free_packet(&pkt_recoded);
            }
            sub->format = !(avctx->codec_descriptor->props & AV_CODEC_PROP_BITMAP_SUB);
            avctx->pkt = NULL;
        }

        if (did_split) {
            ff_packet_free_side_data(&tmp);
            if(ret == tmp.size)
                ret = avpkt->size;
        }

        if (*got_sub_ptr)
            avctx->frame_number++;
    }

    return ret;
}

void avsubtitle_free(AVSubtitle *sub)
{
    int i;

    for (i = 0; i < sub->num_rects; i++) {
        av_freep(&sub->rects[i]->pict.data[0]);
        av_freep(&sub->rects[i]->pict.data[1]);
        av_freep(&sub->rects[i]->pict.data[2]);
        av_freep(&sub->rects[i]->pict.data[3]);
        av_freep(&sub->rects[i]->text);
        av_freep(&sub->rects[i]->ass);
        av_freep(&sub->rects[i]);
    }

    av_freep(&sub->rects);

    memset(sub, 0, sizeof(AVSubtitle));
}

av_cold int ff_codec_close_recursive(AVCodecContext *avctx)
{
    int ret = 0;

    ff_unlock_avcodec();

    ret = avcodec_close(avctx);

    ff_lock_avcodec(NULL);
    return ret;
}

av_cold int avcodec_close(AVCodecContext *avctx)
{
    int ret = ff_lock_avcodec(avctx);
    if (ret < 0)
        return ret;

    if (avcodec_is_open(avctx)) {
        FramePool *pool = avctx->internal->pool;
        int i;
        if (CONFIG_FRAME_THREAD_ENCODER &&
            avctx->internal->frame_thread_encoder && avctx->thread_count > 1) {
            ff_unlock_avcodec();
            ff_frame_thread_encoder_free(avctx);
            ff_lock_avcodec(avctx);
        }
        if (HAVE_THREADS && avctx->thread_opaque)
            ff_thread_free(avctx);
        if (avctx->codec && avctx->codec->close)
            avctx->codec->close(avctx);
        avctx->coded_frame = NULL;
        avctx->internal->byte_buffer_size = 0;
        av_freep(&avctx->internal->byte_buffer);
        if (!avctx->refcounted_frames)
            av_frame_unref(&avctx->internal->to_free);
        for (i = 0; i < FF_ARRAY_ELEMS(pool->pools); i++)
            av_buffer_pool_uninit(&pool->pools[i]);
        av_freep(&avctx->internal->pool);
        av_freep(&avctx->internal);
    }

    if (avctx->priv_data && avctx->codec && avctx->codec->priv_class)
        av_opt_free(avctx->priv_data);
    av_opt_free(avctx);
    av_freep(&avctx->priv_data);
    if (av_codec_is_encoder(avctx->codec))
        av_freep(&avctx->extradata);
    avctx->codec = NULL;
    avctx->active_thread_type = 0;

    ff_unlock_avcodec();
    return 0;
}

static enum AVCodecID remap_deprecated_codec_id(enum AVCodecID id)
{
    switch(id){
        //This is for future deprecatec codec ids, its empty since
        //last major bump but will fill up again over time, please don't remove it
//         case AV_CODEC_ID_UTVIDEO_DEPRECATED: return AV_CODEC_ID_UTVIDEO;
        case AV_CODEC_ID_OPUS_DEPRECATED: return AV_CODEC_ID_OPUS;
        case AV_CODEC_ID_TAK_DEPRECATED : return AV_CODEC_ID_TAK;
        default                         : return id;
    }
}

static AVCodec *find_encdec(enum AVCodecID id, int encoder)
{
    AVCodec *p, *experimental = NULL;
    p = first_avcodec;
    id= remap_deprecated_codec_id(id);
    while (p) {
        if ((encoder ? av_codec_is_encoder(p) : av_codec_is_decoder(p)) &&
            p->id == id) {
            if (p->capabilities & CODEC_CAP_EXPERIMENTAL && !experimental) {
                experimental = p;
            } else
                return p;
        }
        p = p->next;
    }
    return experimental;
}

AVCodec *avcodec_find_encoder(enum AVCodecID id)
{
    return find_encdec(id, 1);
}

AVCodec *avcodec_find_encoder_by_name(const char *name)
{
    AVCodec *p;
    if (!name)
        return NULL;
    p = first_avcodec;
    while (p) {
        if (av_codec_is_encoder(p) && strcmp(name, p->name) == 0)
            return p;
        p = p->next;
    }
    return NULL;
}

AVCodec *avcodec_find_decoder(enum AVCodecID id)
{
    return find_encdec(id, 0);
}

AVCodec *avcodec_find_decoder_by_name(const char *name)
{
    AVCodec *p;
    if (!name)
        return NULL;
    p = first_avcodec;
    while (p) {
        if (av_codec_is_decoder(p) && strcmp(name, p->name) == 0)
            return p;
        p = p->next;
    }
    return NULL;
}

const char *avcodec_get_name(enum AVCodecID id)
{
    const AVCodecDescriptor *cd;
    AVCodec *codec;

    if (id == AV_CODEC_ID_NONE)
        return "none";
    cd = avcodec_descriptor_get(id);
    if (cd)
        return cd->name;
    av_log(NULL, AV_LOG_WARNING, "Codec 0x%x is not in the full list.\n", id);
    codec = avcodec_find_decoder(id);
    if (codec)
        return codec->name;
    codec = avcodec_find_encoder(id);
    if (codec)
        return codec->name;
    return "unknown_codec";
}

size_t av_get_codec_tag_string(char *buf, size_t buf_size, unsigned int codec_tag)
{
    int i, len, ret = 0;

#define TAG_PRINT(x)                                              \
    (((x) >= '0' && (x) <= '9') ||                                \
     ((x) >= 'a' && (x) <= 'z') || ((x) >= 'A' && (x) <= 'Z') ||  \
     ((x) == '.' || (x) == ' ' || (x) == '-' || (x) == '_'))

    for (i = 0; i < 4; i++) {
        len = snprintf(buf, buf_size,
                       TAG_PRINT(codec_tag & 0xFF) ? "%c" : "[%d]", codec_tag & 0xFF);
        buf        += len;
        buf_size    = buf_size > len ? buf_size - len : 0;
        ret        += len;
        codec_tag >>= 8;
    }
    return ret;
}

void avcodec_string(char *buf, int buf_size, AVCodecContext *enc, int encode)
{
    const char *codec_type;
    const char *codec_name;
    const char *profile = NULL;
    const AVCodec *p;
    int bitrate;
    AVRational display_aspect_ratio;

    if (!buf || buf_size <= 0)
        return;
    codec_type = av_get_media_type_string(enc->codec_type);
    codec_name = avcodec_get_name(enc->codec_id);
    if (enc->profile != FF_PROFILE_UNKNOWN) {
        if (enc->codec)
            p = enc->codec;
        else
            p = encode ? avcodec_find_encoder(enc->codec_id) :
                        avcodec_find_decoder(enc->codec_id);
        if (p)
            profile = av_get_profile_name(p, enc->profile);
    }

    snprintf(buf, buf_size, "%s: %s", codec_type ? codec_type : "unknown",
             codec_name);
    buf[0] ^= 'a' ^ 'A'; /* first letter in uppercase */

    if (enc->codec && strcmp(enc->codec->name, codec_name))
        snprintf(buf + strlen(buf), buf_size - strlen(buf), " (%s)", enc->codec->name);

    if (profile)
        snprintf(buf + strlen(buf), buf_size - strlen(buf), " (%s)", profile);
    if (enc->codec_tag) {
        char tag_buf[32];
        av_get_codec_tag_string(tag_buf, sizeof(tag_buf), enc->codec_tag);
        snprintf(buf + strlen(buf), buf_size - strlen(buf),
                 " (%s / 0x%04X)", tag_buf, enc->codec_tag);
    }

    switch (enc->codec_type) {
    case AVMEDIA_TYPE_VIDEO:
        if (enc->pix_fmt != AV_PIX_FMT_NONE) {
            snprintf(buf + strlen(buf), buf_size - strlen(buf),
                     ", %s",
                     av_get_pix_fmt_name(enc->pix_fmt));
            if (enc->bits_per_raw_sample &&
                enc->bits_per_raw_sample <= av_pix_fmt_desc_get(enc->pix_fmt)->comp[0].depth_minus1)
                snprintf(buf + strlen(buf), buf_size - strlen(buf),
                         " (%d bpc)", enc->bits_per_raw_sample);
        }
        if (enc->width) {
            snprintf(buf + strlen(buf), buf_size - strlen(buf),
                     ", %dx%d",
                     enc->width, enc->height);
            if (enc->sample_aspect_ratio.num) {
                av_reduce(&display_aspect_ratio.num, &display_aspect_ratio.den,
                          enc->width * enc->sample_aspect_ratio.num,
                          enc->height * enc->sample_aspect_ratio.den,
                          1024 * 1024);
                snprintf(buf + strlen(buf), buf_size - strlen(buf),
                         " [SAR %d:%d DAR %d:%d]",
                         enc->sample_aspect_ratio.num, enc->sample_aspect_ratio.den,
                         display_aspect_ratio.num, display_aspect_ratio.den);
            }
            if (av_log_get_level() >= AV_LOG_DEBUG) {
                int g = av_gcd(enc->time_base.num, enc->time_base.den);
                snprintf(buf + strlen(buf), buf_size - strlen(buf),
                         ", %d/%d",
                         enc->time_base.num / g, enc->time_base.den / g);
            }
        }
        if (encode) {
            snprintf(buf + strlen(buf), buf_size - strlen(buf),
                     ", q=%d-%d", enc->qmin, enc->qmax);
        }
        break;
    case AVMEDIA_TYPE_AUDIO:
        if (enc->sample_rate) {
            snprintf(buf + strlen(buf), buf_size - strlen(buf),
                     ", %d Hz", enc->sample_rate);
        }
        av_strlcat(buf, ", ", buf_size);
        av_get_channel_layout_string(buf + strlen(buf), buf_size - strlen(buf), enc->channels, enc->channel_layout);
        if (enc->sample_fmt != AV_SAMPLE_FMT_NONE) {
            snprintf(buf + strlen(buf), buf_size - strlen(buf),
                     ", %s", av_get_sample_fmt_name(enc->sample_fmt));
        }
        break;
    case AVMEDIA_TYPE_DATA:
        if (av_log_get_level() >= AV_LOG_DEBUG) {
            int g = av_gcd(enc->time_base.num, enc->time_base.den);
            if (g)
                snprintf(buf + strlen(buf), buf_size - strlen(buf),
                         ", %d/%d",
                         enc->time_base.num / g, enc->time_base.den / g);
        }
        break;
    default:
        return;
    }
    if (encode) {
        if (enc->flags & CODEC_FLAG_PASS1)
            snprintf(buf + strlen(buf), buf_size - strlen(buf),
                     ", pass 1");
        if (enc->flags & CODEC_FLAG_PASS2)
            snprintf(buf + strlen(buf), buf_size - strlen(buf),
                     ", pass 2");
    }
    bitrate = get_bit_rate(enc);
    if (bitrate != 0) {
        snprintf(buf + strlen(buf), buf_size - strlen(buf),
                 ", %d kb/s", bitrate / 1000);
    }
}

const char *av_get_profile_name(const AVCodec *codec, int profile)
{
    const AVProfile *p;
    if (profile == FF_PROFILE_UNKNOWN || !codec->profiles)
        return NULL;

    for (p = codec->profiles; p->profile != FF_PROFILE_UNKNOWN; p++)
        if (p->profile == profile)
            return p->name;

    return NULL;
}

unsigned avcodec_version(void)
{
//    av_assert0(AV_CODEC_ID_V410==164);
    av_assert0(AV_CODEC_ID_PCM_S8_PLANAR==65563);
    av_assert0(AV_CODEC_ID_ADPCM_G722==69660);
//     av_assert0(AV_CODEC_ID_BMV_AUDIO==86071);
    av_assert0(AV_CODEC_ID_SRT==94216);
    av_assert0(LIBAVCODEC_VERSION_MICRO >= 100);

    av_assert0(CODEC_ID_CLLC == AV_CODEC_ID_CLLC);
    av_assert0(CODEC_ID_PCM_S8_PLANAR == AV_CODEC_ID_PCM_S8_PLANAR);
    av_assert0(CODEC_ID_ADPCM_IMA_APC == AV_CODEC_ID_ADPCM_IMA_APC);
    av_assert0(CODEC_ID_ILBC == AV_CODEC_ID_ILBC);
    av_assert0(CODEC_ID_SRT == AV_CODEC_ID_SRT);
    return LIBAVCODEC_VERSION_INT;
}

const char *avcodec_configuration(void)
{
    return FFMPEG_CONFIGURATION;
}

const char *avcodec_license(void)
{
#define LICENSE_PREFIX "libavcodec license: "
    return LICENSE_PREFIX FFMPEG_LICENSE + sizeof(LICENSE_PREFIX) - 1;
}

void avcodec_flush_buffers(AVCodecContext *avctx)
{
    if (HAVE_THREADS && avctx->active_thread_type & FF_THREAD_FRAME)
        ff_thread_flush(avctx);
    else if (avctx->codec->flush)
        avctx->codec->flush(avctx);

    avctx->pts_correction_last_pts =
    avctx->pts_correction_last_dts = INT64_MIN;
}

int av_get_exact_bits_per_sample(enum AVCodecID codec_id)
{
    switch (codec_id) {
    case AV_CODEC_ID_8SVX_EXP:
    case AV_CODEC_ID_8SVX_FIB:
    case AV_CODEC_ID_ADPCM_CT:
    case AV_CODEC_ID_ADPCM_IMA_APC:
    case AV_CODEC_ID_ADPCM_IMA_EA_SEAD:
    case AV_CODEC_ID_ADPCM_IMA_OKI:
    case AV_CODEC_ID_ADPCM_IMA_WS:
    case AV_CODEC_ID_ADPCM_G722:
    case AV_CODEC_ID_ADPCM_YAMAHA:
        return 4;
    case AV_CODEC_ID_PCM_ALAW:
    case AV_CODEC_ID_PCM_MULAW:
    case AV_CODEC_ID_PCM_S8:
    case AV_CODEC_ID_PCM_S8_PLANAR:
    case AV_CODEC_ID_PCM_U8:
    case AV_CODEC_ID_PCM_ZORK:
        return 8;
    case AV_CODEC_ID_PCM_S16BE:
    case AV_CODEC_ID_PCM_S16BE_PLANAR:
    case AV_CODEC_ID_PCM_S16LE:
    case AV_CODEC_ID_PCM_S16LE_PLANAR:
    case AV_CODEC_ID_PCM_U16BE:
    case AV_CODEC_ID_PCM_U16LE:
        return 16;
    case AV_CODEC_ID_PCM_S24DAUD:
    case AV_CODEC_ID_PCM_S24BE:
    case AV_CODEC_ID_PCM_S24LE:
    case AV_CODEC_ID_PCM_S24LE_PLANAR:
    case AV_CODEC_ID_PCM_U24BE:
    case AV_CODEC_ID_PCM_U24LE:
        return 24;
    case AV_CODEC_ID_PCM_S32BE:
    case AV_CODEC_ID_PCM_S32LE:
    case AV_CODEC_ID_PCM_S32LE_PLANAR:
    case AV_CODEC_ID_PCM_U32BE:
    case AV_CODEC_ID_PCM_U32LE:
    case AV_CODEC_ID_PCM_F32BE:
    case AV_CODEC_ID_PCM_F32LE:
        return 32;
    case AV_CODEC_ID_PCM_F64BE:
    case AV_CODEC_ID_PCM_F64LE:
        return 64;
    default:
        return 0;
    }
}

enum AVCodecID av_get_pcm_codec(enum AVSampleFormat fmt, int be)
{
    static const enum AVCodecID map[AV_SAMPLE_FMT_NB][2] = {
        [AV_SAMPLE_FMT_U8  ] = { AV_CODEC_ID_PCM_U8,    AV_CODEC_ID_PCM_U8    },
        [AV_SAMPLE_FMT_S16 ] = { AV_CODEC_ID_PCM_S16LE, AV_CODEC_ID_PCM_S16BE },
        [AV_SAMPLE_FMT_S32 ] = { AV_CODEC_ID_PCM_S32LE, AV_CODEC_ID_PCM_S32BE },
        [AV_SAMPLE_FMT_FLT ] = { AV_CODEC_ID_PCM_F32LE, AV_CODEC_ID_PCM_F32BE },
        [AV_SAMPLE_FMT_DBL ] = { AV_CODEC_ID_PCM_F64LE, AV_CODEC_ID_PCM_F64BE },
        [AV_SAMPLE_FMT_U8P ] = { AV_CODEC_ID_PCM_U8,    AV_CODEC_ID_PCM_U8    },
        [AV_SAMPLE_FMT_S16P] = { AV_CODEC_ID_PCM_S16LE, AV_CODEC_ID_PCM_S16BE },
        [AV_SAMPLE_FMT_S32P] = { AV_CODEC_ID_PCM_S32LE, AV_CODEC_ID_PCM_S32BE },
        [AV_SAMPLE_FMT_FLTP] = { AV_CODEC_ID_PCM_F32LE, AV_CODEC_ID_PCM_F32BE },
        [AV_SAMPLE_FMT_DBLP] = { AV_CODEC_ID_PCM_F64LE, AV_CODEC_ID_PCM_F64BE },
    };
    if (fmt < 0 || fmt >= AV_SAMPLE_FMT_NB)
        return AV_CODEC_ID_NONE;
    if (be < 0 || be > 1)
        be = AV_NE(1, 0);
    return map[fmt][be];
}

int av_get_bits_per_sample(enum AVCodecID codec_id)
{
    switch (codec_id) {
    case AV_CODEC_ID_ADPCM_SBPRO_2:
        return 2;
    case AV_CODEC_ID_ADPCM_SBPRO_3:
        return 3;
    case AV_CODEC_ID_ADPCM_SBPRO_4:
    case AV_CODEC_ID_ADPCM_IMA_WAV:
    case AV_CODEC_ID_ADPCM_IMA_QT:
    case AV_CODEC_ID_ADPCM_SWF:
    case AV_CODEC_ID_ADPCM_MS:
        return 4;
    default:
        return av_get_exact_bits_per_sample(codec_id);
    }
}

int av_get_audio_frame_duration(AVCodecContext *avctx, int frame_bytes)
{
    int id, sr, ch, ba, tag, bps;

    id  = avctx->codec_id;
    sr  = avctx->sample_rate;
    ch  = avctx->channels;
    ba  = avctx->block_align;
    tag = avctx->codec_tag;
    bps = av_get_exact_bits_per_sample(avctx->codec_id);

    /* codecs with an exact constant bits per sample */
    if (bps > 0 && ch > 0 && frame_bytes > 0 && ch < 32768 && bps < 32768)
        return (frame_bytes * 8LL) / (bps * ch);
    bps = avctx->bits_per_coded_sample;

    /* codecs with a fixed packet duration */
    switch (id) {
    case AV_CODEC_ID_ADPCM_ADX:    return   32;
    case AV_CODEC_ID_ADPCM_IMA_QT: return   64;
    case AV_CODEC_ID_ADPCM_EA_XAS: return  128;
    case AV_CODEC_ID_AMR_NB:
    case AV_CODEC_ID_EVRC:
    case AV_CODEC_ID_GSM:
    case AV_CODEC_ID_QCELP:
    case AV_CODEC_ID_RA_288:       return  160;
    case AV_CODEC_ID_AMR_WB:
    case AV_CODEC_ID_GSM_MS:       return  320;
    case AV_CODEC_ID_MP1:          return  384;
    case AV_CODEC_ID_ATRAC1:       return  512;
    case AV_CODEC_ID_ATRAC3:       return 1024;
    case AV_CODEC_ID_MP2:
    case AV_CODEC_ID_MUSEPACK7:    return 1152;
    case AV_CODEC_ID_AC3:          return 1536;
    }

    if (sr > 0) {
        /* calc from sample rate */
        if (id == AV_CODEC_ID_TTA)
            return 256 * sr / 245;

        if (ch > 0) {
            /* calc from sample rate and channels */
            if (id == AV_CODEC_ID_BINKAUDIO_DCT)
                return (480 << (sr / 22050)) / ch;
        }
    }

    if (ba > 0) {
        /* calc from block_align */
        if (id == AV_CODEC_ID_SIPR) {
            switch (ba) {
            case 20: return 160;
            case 19: return 144;
            case 29: return 288;
            case 37: return 480;
            }
        } else if (id == AV_CODEC_ID_ILBC) {
            switch (ba) {
            case 38: return 160;
            case 50: return 240;
            }
        }
    }

    if (frame_bytes > 0) {
        /* calc from frame_bytes only */
        if (id == AV_CODEC_ID_TRUESPEECH)
            return 240 * (frame_bytes / 32);
        if (id == AV_CODEC_ID_NELLYMOSER)
            return 256 * (frame_bytes / 64);
        if (id == AV_CODEC_ID_RA_144)
            return 160 * (frame_bytes / 20);
        if (id == AV_CODEC_ID_G723_1)
            return 240 * (frame_bytes / 24);

        if (bps > 0) {
            /* calc from frame_bytes and bits_per_coded_sample */
            if (id == AV_CODEC_ID_ADPCM_G726)
                return frame_bytes * 8 / bps;
        }

        if (ch > 0) {
            /* calc from frame_bytes and channels */
            switch (id) {
            case AV_CODEC_ID_ADPCM_AFC:
                return frame_bytes / (9 * ch) * 16;
            case AV_CODEC_ID_ADPCM_4XM:
            case AV_CODEC_ID_ADPCM_IMA_ISS:
                return (frame_bytes - 4 * ch) * 2 / ch;
            case AV_CODEC_ID_ADPCM_IMA_SMJPEG:
                return (frame_bytes - 4) * 2 / ch;
            case AV_CODEC_ID_ADPCM_IMA_AMV:
                return (frame_bytes - 8) * 2 / ch;
            case AV_CODEC_ID_ADPCM_XA:
                return (frame_bytes / 128) * 224 / ch;
            case AV_CODEC_ID_INTERPLAY_DPCM:
                return (frame_bytes - 6 - ch) / ch;
            case AV_CODEC_ID_ROQ_DPCM:
                return (frame_bytes - 8) / ch;
            case AV_CODEC_ID_XAN_DPCM:
                return (frame_bytes - 2 * ch) / ch;
            case AV_CODEC_ID_MACE3:
                return 3 * frame_bytes / ch;
            case AV_CODEC_ID_MACE6:
                return 6 * frame_bytes / ch;
            case AV_CODEC_ID_PCM_LXF:
                return 2 * (frame_bytes / (5 * ch));
            case AV_CODEC_ID_IAC:
            case AV_CODEC_ID_IMC:
                return 4 * frame_bytes / ch;
            }

            if (tag) {
                /* calc from frame_bytes, channels, and codec_tag */
                if (id == AV_CODEC_ID_SOL_DPCM) {
                    if (tag == 3)
                        return frame_bytes / ch;
                    else
                        return frame_bytes * 2 / ch;
                }
            }

            if (ba > 0) {
                /* calc from frame_bytes, channels, and block_align */
                int blocks = frame_bytes / ba;
                switch (avctx->codec_id) {
                case AV_CODEC_ID_ADPCM_IMA_WAV:
                    return blocks * (1 + (ba - 4 * ch) / (4 * ch) * 8);
                case AV_CODEC_ID_ADPCM_IMA_DK3:
                    return blocks * (((ba - 16) * 2 / 3 * 4) / ch);
                case AV_CODEC_ID_ADPCM_IMA_DK4:
                    return blocks * (1 + (ba - 4 * ch) * 2 / ch);
                case AV_CODEC_ID_ADPCM_MS:
                    return blocks * (2 + (ba - 7 * ch) * 2 / ch);
                }
            }

            if (bps > 0) {
                /* calc from frame_bytes, channels, and bits_per_coded_sample */
                switch (avctx->codec_id) {
                case AV_CODEC_ID_PCM_DVD:
                    if(bps<4)
                        return 0;
                    return 2 * (frame_bytes / ((bps * 2 / 8) * ch));
                case AV_CODEC_ID_PCM_BLURAY:
                    if(bps<4)
                        return 0;
                    return frame_bytes / ((FFALIGN(ch, 2) * bps) / 8);
                case AV_CODEC_ID_S302M:
                    return 2 * (frame_bytes / ((bps + 4) / 4)) / ch;
                }
            }
        }
    }

    return 0;
}

#if !HAVE_THREADS
int ff_thread_init(AVCodecContext *s)
{
    return -1;
}

#endif

unsigned int av_xiphlacing(unsigned char *s, unsigned int v)
{
    unsigned int n = 0;

    while (v >= 0xff) {
        *s++ = 0xff;
        v -= 0xff;
        n++;
    }
    *s = v;
    n++;
    return n;
}

int ff_match_2uint16(const uint16_t(*tab)[2], int size, int a, int b)
{
    int i;
    for (i = 0; i < size && !(tab[i][0] == a && tab[i][1] == b); i++) ;
    return i;
}

#if FF_API_MISSING_SAMPLE
void av_log_missing_feature(void *avc, const char *feature, int want_sample)
{
    av_log(avc, AV_LOG_WARNING, "%s is not implemented. Update your FFmpeg "
            "version to the newest one from Git. If the problem still "
            "occurs, it means that your file has a feature which has not "
            "been implemented.\n", feature);
    if(want_sample)
        av_log_ask_for_sample(avc, NULL);
}

void av_log_ask_for_sample(void *avc, const char *msg, ...)
{
    va_list argument_list;

    va_start(argument_list, msg);

    if (msg)
        av_vlog(avc, AV_LOG_WARNING, msg, argument_list);
    av_log(avc, AV_LOG_WARNING, "If you want to help, upload a sample "
            "of this file to ftp://upload.ffmpeg.org/MPlayer/incoming/ "
            "and contact the ffmpeg-devel mailing list.\n");

    va_end(argument_list);
}
#endif /* FF_API_MISSING_SAMPLE */

static AVHWAccel *first_hwaccel = NULL;

void av_register_hwaccel(AVHWAccel *hwaccel)
{
    AVHWAccel **p = &first_hwaccel;
    while (*p)
        p = &(*p)->next;
    *p = hwaccel;
    hwaccel->next = NULL;
}

AVHWAccel *av_hwaccel_next(AVHWAccel *hwaccel)
{
    return hwaccel ? hwaccel->next : first_hwaccel;
}

AVHWAccel *ff_find_hwaccel(enum AVCodecID codec_id, enum AVPixelFormat pix_fmt)
{
    AVHWAccel *hwaccel = NULL;

    while ((hwaccel = av_hwaccel_next(hwaccel)))
        if (hwaccel->id == codec_id
            && hwaccel->pix_fmt == pix_fmt)
            return hwaccel;
    return NULL;
}

int av_lockmgr_register(int (*cb)(void **mutex, enum AVLockOp op))
{
    if (lockmgr_cb) {
        if (lockmgr_cb(&codec_mutex, AV_LOCK_DESTROY))
            return -1;
        if (lockmgr_cb(&avformat_mutex, AV_LOCK_DESTROY))
            return -1;
    }

    lockmgr_cb = cb;

    if (lockmgr_cb) {
        if (lockmgr_cb(&codec_mutex, AV_LOCK_CREATE))
            return -1;
        if (lockmgr_cb(&avformat_mutex, AV_LOCK_CREATE))
            return -1;
    }
    return 0;
}

int ff_lock_avcodec(AVCodecContext *log_ctx)
{
    if (lockmgr_cb) {
        if ((*lockmgr_cb)(&codec_mutex, AV_LOCK_OBTAIN))
            return -1;
    }
    entangled_thread_counter++;
    if (entangled_thread_counter != 1) {
        av_log(log_ctx, AV_LOG_ERROR, "Insufficient thread locking around avcodec_open/close()\n");
        ff_avcodec_locked = 1;
        ff_unlock_avcodec();
        return AVERROR(EINVAL);
    }
    av_assert0(!ff_avcodec_locked);
    ff_avcodec_locked = 1;
    return 0;
}

int ff_unlock_avcodec(void)
{
    av_assert0(ff_avcodec_locked);
    ff_avcodec_locked = 0;
    entangled_thread_counter--;
    if (lockmgr_cb) {
        if ((*lockmgr_cb)(&codec_mutex, AV_LOCK_RELEASE))
            return -1;
    }
    return 0;
}

int avpriv_lock_avformat(void)
{
    if (lockmgr_cb) {
        if ((*lockmgr_cb)(&avformat_mutex, AV_LOCK_OBTAIN))
            return -1;
    }
    return 0;
}

int avpriv_unlock_avformat(void)
{
    if (lockmgr_cb) {
        if ((*lockmgr_cb)(&avformat_mutex, AV_LOCK_RELEASE))
            return -1;
    }
    return 0;
}

unsigned int avpriv_toupper4(unsigned int x)
{
    return av_toupper(x & 0xFF) +
          (av_toupper((x >>  8) & 0xFF) << 8)  +
          (av_toupper((x >> 16) & 0xFF) << 16) +
          (av_toupper((x >> 24) & 0xFF) << 24);
}

int ff_thread_ref_frame(ThreadFrame *dst, ThreadFrame *src)
{
    int ret;

    dst->owner = src->owner;

    ret = av_frame_ref(dst->f, src->f);
    if (ret < 0)
        return ret;

    if (src->progress &&
        !(dst->progress = av_buffer_ref(src->progress))) {
        ff_thread_release_buffer(dst->owner, dst);
        return AVERROR(ENOMEM);
    }

    return 0;
}

#if !HAVE_THREADS

enum AVPixelFormat ff_thread_get_format(AVCodecContext *avctx, const enum AVPixelFormat *fmt)
{
    return avctx->get_format(avctx, fmt);
}

int ff_thread_get_buffer(AVCodecContext *avctx, ThreadFrame *f, int flags)
{
    f->owner = avctx;
    return ff_get_buffer(avctx, f->f, flags);
}

void ff_thread_release_buffer(AVCodecContext *avctx, ThreadFrame *f)
{
    av_frame_unref(f->f);
}

void ff_thread_finish_setup(AVCodecContext *avctx)
{
}

void ff_thread_report_progress(ThreadFrame *f, int progress, int field)
{
}

void ff_thread_await_progress(ThreadFrame *f, int progress, int field)
{
}

int ff_thread_can_start_frame(AVCodecContext *avctx)
{
    return 1;
}

#endif

enum AVMediaType avcodec_get_type(enum AVCodecID codec_id)
{
    AVCodec *c= avcodec_find_decoder(codec_id);
    if(!c)
        c= avcodec_find_encoder(codec_id);
    if(c)
        return c->type;

    if (codec_id <= AV_CODEC_ID_NONE)
        return AVMEDIA_TYPE_UNKNOWN;
    else if (codec_id < AV_CODEC_ID_FIRST_AUDIO)
        return AVMEDIA_TYPE_VIDEO;
    else if (codec_id < AV_CODEC_ID_FIRST_SUBTITLE)
        return AVMEDIA_TYPE_AUDIO;
    else if (codec_id < AV_CODEC_ID_FIRST_UNKNOWN)
        return AVMEDIA_TYPE_SUBTITLE;

    return AVMEDIA_TYPE_UNKNOWN;
}

int avcodec_is_open(AVCodecContext *s)
{
    return !!s->internal;
}

int avpriv_bprint_to_extradata(AVCodecContext *avctx, struct AVBPrint *buf)
{
    int ret;
    char *str;

    ret = av_bprint_finalize(buf, &str);
    if (ret < 0)
        return ret;
    avctx->extradata = str;
    /* Note: the string is NUL terminated (so extradata can be read as a
     * string), but the ending character is not accounted in the size (in
     * binary formats you are likely not supposed to mux that character). When
     * extradata is copied, it is also padded with FF_INPUT_BUFFER_PADDING_SIZE
     * zeros. */
    avctx->extradata_size = buf->len;
    return 0;
}

const uint8_t *avpriv_find_start_code(const uint8_t *av_restrict p,
                                      const uint8_t *end,
                                      uint32_t *av_restrict state)
{
    int i;

    assert(p <= end);
    if (p >= end)
        return end;

    for (i = 0; i < 3; i++) {
        uint32_t tmp = *state << 8;
        *state = tmp + *(p++);
        if (tmp == 0x100 || p == end)
            return p;
    }

    while (p < end) {
        if      (p[-1] > 1      ) p += 3;
        else if (p[-2]          ) p += 2;
        else if (p[-3]|(p[-1]-1)) p++;
        else {
            p++;
            break;
        }
    }

    p = FFMIN(p, end) - 4;
    *state = AV_RB32(p);

    return p + 4;
}<|MERGE_RESOLUTION|>--- conflicted
+++ resolved
@@ -2085,14 +2085,6 @@
                 av_frame_set_channels(frame, avctx->channels);
             if (!frame->sample_rate)
                 frame->sample_rate = avctx->sample_rate;
-            if (!avctx->refcounted_frames) {
-                avci->to_free = *frame;
-                avci->to_free.extended_data = avci->to_free.data;
-                memset(frame->buf, 0, sizeof(frame->buf));
-                frame->extended_buf    = NULL;
-                frame->nb_extended_buf = 0;
-            }
-<<<<<<< HEAD
         }
 
         side= av_packet_get_side_data(avctx->pkt, AV_PKT_DATA_SKIP_SAMPLES, &side_size);
@@ -2105,8 +2097,6 @@
             if(frame->nb_samples <= avctx->internal->skip_samples){
                 *got_frame_ptr = 0;
                 avctx->internal->skip_samples -= frame->nb_samples;
-                if (avctx->refcounted_frames)
-                    av_frame_unref(frame);
                 av_log(avctx, AV_LOG_DEBUG, "skip whole frame, skip left: %d\n",
                        avctx->internal->skip_samples);
             } else {
@@ -2139,10 +2129,15 @@
                 ret = avpkt->size;
         }
 
-        if (ret < 0 && frame->data[0])
-=======
+        if (ret >= 0 && *got_frame_ptr) {
+            if (!avctx->refcounted_frames) {
+                avci->to_free = *frame;
+                avci->to_free.extended_data = avci->to_free.data;
+                memset(frame->buf, 0, sizeof(frame->buf));
+                frame->extended_buf    = NULL;
+                frame->nb_extended_buf = 0;
+            }
         } else if (frame->data[0])
->>>>>>> e55e8b2c
             av_frame_unref(frame);
     }
 

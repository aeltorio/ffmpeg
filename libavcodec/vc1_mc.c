--- conflicted
+++ resolved
@@ -270,28 +270,18 @@
     }
 
     /* for grayscale we should not try to read from unknown area */
-<<<<<<< HEAD
     if (CONFIG_GRAY && s->avctx->flags & CODEC_FLAG_GRAY) {
-        srcU = s->edge_emu_buffer + 18 * s->linesize;
-        srcV = s->edge_emu_buffer + 18 * s->linesize;
-=======
-    if (s->avctx->flags & CODEC_FLAG_GRAY) {
         srcU = s->sc.edge_emu_buffer + 18 * s->linesize;
         srcV = s->sc.edge_emu_buffer + 18 * s->linesize;
->>>>>>> da0c8664
     }
 
     if (v->rangeredfrm || use_ic
         || s->h_edge_pos < 22 || v_edge_pos < 22
         || (unsigned)(src_x - s->mspel) > s->h_edge_pos - (mx&3) - 16 - s->mspel * 3
         || (unsigned)(src_y - 1)        > v_edge_pos    - (my&3) - 16 - 3) {
-<<<<<<< HEAD
-        uint8_t *ubuf = s->edge_emu_buffer + 19 * s->linesize;
+        uint8_t *ubuf = s->sc.edge_emu_buffer + 19 * s->linesize;
         uint8_t *vbuf = ubuf + 9 * s->uvlinesize;
         const int k = 17 + s->mspel * 2;
-=======
-        uint8_t *uvbuf = s->sc.edge_emu_buffer + 19 * s->linesize;
->>>>>>> da0c8664
 
         srcY -= s->mspel * (1 + s->linesize);
         s->vdsp.emulated_edge_mc(s->sc.edge_emu_buffer, srcY,
@@ -299,13 +289,8 @@
                                  k, k,
                                  src_x - s->mspel, src_y - s->mspel,
                                  s->h_edge_pos, v_edge_pos);
-<<<<<<< HEAD
-        srcY = s->edge_emu_buffer;
+        srcY = s->sc.edge_emu_buffer;
         s->vdsp.emulated_edge_mc(ubuf, srcU,
-=======
-        srcY = s->sc.edge_emu_buffer;
-        s->vdsp.emulated_edge_mc(uvbuf, srcU,
->>>>>>> da0c8664
                                  s->uvlinesize, s->uvlinesize,
                                  8 + 1, 8 + 1,
                                  uvsrc_x, uvsrc_y,
@@ -816,27 +801,17 @@
     }
 
     /* for grayscale we should not try to read from unknown area */
-<<<<<<< HEAD
     if (CONFIG_GRAY && s->avctx->flags & CODEC_FLAG_GRAY) {
-        srcU = s->edge_emu_buffer + 18 * s->linesize;
-        srcV = s->edge_emu_buffer + 18 * s->linesize;
-=======
-    if (s->avctx->flags & CODEC_FLAG_GRAY) {
         srcU = s->sc.edge_emu_buffer + 18 * s->linesize;
         srcV = s->sc.edge_emu_buffer + 18 * s->linesize;
->>>>>>> da0c8664
     }
 
     if (v->rangeredfrm || s->h_edge_pos < 22 || v_edge_pos < 22 || use_ic
         || (unsigned)(src_x - 1) > s->h_edge_pos - (mx & 3) - 16 - 3
         || (unsigned)(src_y - 1) > v_edge_pos    - (my & 3) - 16 - 3) {
-<<<<<<< HEAD
-        uint8_t *ubuf = s->edge_emu_buffer + 19 * s->linesize;
+        uint8_t *ubuf = s->sc.edge_emu_buffer + 19 * s->linesize;
         uint8_t *vbuf = ubuf + 9 * s->uvlinesize;
         const int k = 17 + s->mspel * 2;
-=======
-        uint8_t *uvbuf = s->sc.edge_emu_buffer + 19 * s->linesize;
->>>>>>> da0c8664
 
         srcY -= s->mspel * (1 + s->linesize);
         s->vdsp.emulated_edge_mc(s->sc.edge_emu_buffer, srcY,
@@ -844,13 +819,8 @@
                                  k, k,
                                  src_x - s->mspel, src_y - s->mspel,
                                  s->h_edge_pos, v_edge_pos);
-<<<<<<< HEAD
-        srcY = s->edge_emu_buffer;
+        srcY = s->sc.edge_emu_buffer;
         s->vdsp.emulated_edge_mc(ubuf, srcU,
-=======
-        srcY = s->sc.edge_emu_buffer;
-        s->vdsp.emulated_edge_mc(uvbuf, srcU,
->>>>>>> da0c8664
                                  s->uvlinesize, s->uvlinesize,
                                  8 + 1, 8 + 1,
                                  uvsrc_x, uvsrc_y,

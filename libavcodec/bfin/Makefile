--- conflicted
+++ resolved
@@ -3,11 +3,7 @@
         bfin/idct_bfin.o                                                \
         bfin/pixels_bfin.o                                              \
 
-<<<<<<< HEAD
-OBJS-$(CONFIG_HPELDS)                   += bfin/hpeldsp_bfin.o          \
-=======
 OBJS-$(CONFIG_HPELDSP)                  += bfin/hpeldsp_bfin.o          \
->>>>>>> bfb41b50
                                            bfin/hpel_pixels_bfin.o
 OBJS-$(CONFIG_MPEGVIDEOENC)             += bfin/mpegvideo_bfin.o
 OBJS-$(CONFIG_VP3DSP)                   += bfin/vp3_bfin.o              \

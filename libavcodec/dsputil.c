--- conflicted
+++ resolved
@@ -395,7 +395,6 @@
     }
 }
 
-<<<<<<< HEAD
 static void put_pixels_clamped4_c(const DCTELEM *block, uint8_t *restrict pixels,
                                  int line_size)
 {
@@ -428,14 +427,9 @@
     }
 }
 
-void ff_put_signed_pixels_clamped_c(const DCTELEM *block,
-                                    uint8_t *restrict pixels,
-                                    int line_size)
-=======
 static void put_signed_pixels_clamped_c(const DCTELEM *block,
                                         uint8_t *restrict pixels,
                                         int line_size)
->>>>>>> 7627c35a
 {
     int i, j;
 

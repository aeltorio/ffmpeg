--- conflicted
+++ resolved
@@ -1736,13 +1736,9 @@
         }
     } else {
         /* open the tcp connection */
-<<<<<<< HEAD
-        ff_url_join(tcpname, sizeof(tcpname), "tcp", NULL, host, port,
+        ff_url_join(tcpname, sizeof(tcpname), lower_rtsp_proto, NULL,
+                    host, port,
                     "?timeout=%d", rt->stimeout);
-=======
-        ff_url_join(tcpname, sizeof(tcpname), lower_rtsp_proto, NULL,
-                    host, port, NULL);
->>>>>>> 8b2e9636
         if (ffurl_open(&rt->rtsp_hd, tcpname, AVIO_FLAG_READ_WRITE,
                        &s->interrupt_callback, NULL) < 0) {
             err = AVERROR(EIO);

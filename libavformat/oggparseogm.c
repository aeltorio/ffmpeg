/**
    Copyright (C) 2005  Michael Ahlberg, Måns Rullgård

    Permission is hereby granted, free of charge, to any person
    obtaining a copy of this software and associated documentation
    files (the "Software"), to deal in the Software without
    restriction, including without limitation the rights to use, copy,
    modify, merge, publish, distribute, sublicense, and/or sell copies
    of the Software, and to permit persons to whom the Software is
    furnished to do so, subject to the following conditions:

    The above copyright notice and this permission notice shall be
    included in all copies or substantial portions of the Software.

    THE SOFTWARE IS PROVIDED "AS IS", WITHOUT WARRANTY OF ANY KIND,
    EXPRESS OR IMPLIED, INCLUDING BUT NOT LIMITED TO THE WARRANTIES OF
    MERCHANTABILITY, FITNESS FOR A PARTICULAR PURPOSE AND
    NONINFRINGEMENT. IN NO EVENT SHALL THE AUTHORS OR COPYRIGHT
    HOLDERS BE LIABLE FOR ANY CLAIM, DAMAGES OR OTHER LIABILITY,
    WHETHER IN AN ACTION OF CONTRACT, TORT OR OTHERWISE, ARISING FROM,
    OUT OF OR IN CONNECTION WITH THE SOFTWARE OR THE USE OR OTHER
    DEALINGS IN THE SOFTWARE.
**/

#include <stdlib.h>
<<<<<<< HEAD
#include "libavutil/avassert.h"
=======

>>>>>>> 5c31eaa9
#include "libavutil/intreadwrite.h"

#include "libavcodec/bytestream.h"

#include "avformat.h"
#include "internal.h"
#include "oggdec.h"
#include "riff.h"

static int
ogm_header(AVFormatContext *s, int idx)
{
    struct ogg *ogg = s->priv_data;
    struct ogg_stream *os = ogg->streams + idx;
    AVStream *st = s->streams[idx];
    GetByteContext p;
    uint64_t time_unit;
    uint64_t spu;
    uint32_t size;

    bytestream2_init(&p, os->buf + os->pstart, os->psize);
    if (!(bytestream2_peek_byte(&p) & 1))
        return 0;

    if (bytestream2_peek_byte(&p) == 1) {
        bytestream2_skip(&p, 1);

        if (bytestream2_peek_byte(&p) == 'v'){
            int tag;
            st->codecpar->codec_type = AVMEDIA_TYPE_VIDEO;
            bytestream2_skip(&p, 8);
            tag = bytestream2_get_le32(&p);
            st->codecpar->codec_id = ff_codec_get_id(ff_codec_bmp_tags, tag);
            st->codecpar->codec_tag = tag;
            if (st->codecpar->codec_id == AV_CODEC_ID_MPEG4)
                st->need_parsing = AVSTREAM_PARSE_HEADERS;
        } else if (bytestream2_peek_byte(&p) == 't') {
            st->codecpar->codec_type = AVMEDIA_TYPE_SUBTITLE;
            st->codecpar->codec_id = AV_CODEC_ID_TEXT;
            bytestream2_skip(&p, 12);
        } else {
            uint8_t acid[5] = { 0 };
            int cid;
            st->codecpar->codec_type = AVMEDIA_TYPE_AUDIO;
            bytestream2_skip(&p, 8);
            bytestream2_get_buffer(&p, acid, 4);
            acid[4] = 0;
            cid = strtol(acid, NULL, 16);
            st->codecpar->codec_id = ff_codec_get_id(ff_codec_wav_tags, cid);
            // our parser completely breaks AAC in Ogg
            if (st->codecpar->codec_id != AV_CODEC_ID_AAC)
                st->need_parsing = AVSTREAM_PARSE_FULL;
        }

        size        = bytestream2_get_le32(&p);
        size        = FFMIN(size, os->psize);
        time_unit   = bytestream2_get_le64(&p);
        spu         = bytestream2_get_le64(&p);
        if (!time_unit || !spu) {
            av_log(s, AV_LOG_ERROR, "Invalid timing values.\n");
            return AVERROR_INVALIDDATA;
        }

        bytestream2_skip(&p, 4);    /* default_len */
        bytestream2_skip(&p, 8);    /* buffersize + bits_per_sample */

        if(st->codecpar->codec_type == AVMEDIA_TYPE_VIDEO){
            st->codecpar->width = bytestream2_get_le32(&p);
            st->codecpar->height = bytestream2_get_le32(&p);
            avpriv_set_pts_info(st, 64, time_unit, spu * 10000000);
        } else {
            st->codecpar->channels = bytestream2_get_le16(&p);
            bytestream2_skip(&p, 2); /* block_align */
            st->codecpar->bit_rate = bytestream2_get_le32(&p) * 8;
            st->codecpar->sample_rate = spu * 10000000 / time_unit;
            avpriv_set_pts_info(st, 64, 1, st->codecpar->sample_rate);
            if (size >= 56 && st->codecpar->codec_id == AV_CODEC_ID_AAC) {
                bytestream2_skip(&p, 4);
                size -= 4;
            }
            if (size > 52) {
                av_assert0(AV_INPUT_BUFFER_PADDING_SIZE <= 52);
                size -= 52;
                ff_alloc_extradata(st->codecpar, size);
                bytestream2_get_buffer(&p, st->codecpar->extradata, st->codecpar->extradata_size);
            }
        }
    } else if (bytestream2_peek_byte(&p) == 3) {
        bytestream2_skip(&p, 7);
        if (bytestream2_get_bytes_left(&p) > 1)
            ff_vorbis_stream_comment(s, st, p.buffer, bytestream2_get_bytes_left(&p) - 1);
    }

    return 1;
}

static int
ogm_dshow_header(AVFormatContext *s, int idx)
{
    struct ogg *ogg = s->priv_data;
    struct ogg_stream *os = ogg->streams + idx;
    AVStream *st = s->streams[idx];
    uint8_t *p = os->buf + os->pstart;
    uint32_t t;

    if(!(*p & 1))
        return 0;
    if(*p != 1)
        return 1;

    if (os->psize < 100)
        return AVERROR_INVALIDDATA;
    t = AV_RL32(p + 96);

    if(t == 0x05589f80){
        if (os->psize < 184)
            return AVERROR_INVALIDDATA;

        st->codecpar->codec_type = AVMEDIA_TYPE_VIDEO;
        st->codecpar->codec_id = ff_codec_get_id(ff_codec_bmp_tags, AV_RL32(p + 68));
        avpriv_set_pts_info(st, 64, AV_RL64(p + 164), 10000000);
        st->codecpar->width = AV_RL32(p + 176);
        st->codecpar->height = AV_RL32(p + 180);
    } else if(t == 0x05589f81){
        if (os->psize < 136)
            return AVERROR_INVALIDDATA;

        st->codecpar->codec_type = AVMEDIA_TYPE_AUDIO;
        st->codecpar->codec_id = ff_codec_get_id(ff_codec_wav_tags, AV_RL16(p + 124));
        st->codecpar->channels = AV_RL16(p + 126);
        st->codecpar->sample_rate = AV_RL32(p + 128);
        st->codecpar->bit_rate = AV_RL32(p + 132) * 8;
    }

    return 1;
}

static int
ogm_packet(AVFormatContext *s, int idx)
{
    struct ogg *ogg = s->priv_data;
    struct ogg_stream *os = ogg->streams + idx;
    uint8_t *p = os->buf + os->pstart;
    int lb;

    if(*p & 8)
        os->pflags |= AV_PKT_FLAG_KEY;

    lb = ((*p & 2) << 1) | ((*p >> 6) & 3);
    os->pstart += lb + 1;
    os->psize -= lb + 1;

    while (lb--)
        os->pduration += p[lb+1] << (lb*8);

    return 0;
}

const struct ogg_codec ff_ogm_video_codec = {
    .magic = "\001video",
    .magicsize = 6,
    .header = ogm_header,
    .packet = ogm_packet,
    .granule_is_start = 1,
    .nb_header = 2,
};

const struct ogg_codec ff_ogm_audio_codec = {
    .magic = "\001audio",
    .magicsize = 6,
    .header = ogm_header,
    .packet = ogm_packet,
    .granule_is_start = 1,
    .nb_header = 2,
};

const struct ogg_codec ff_ogm_text_codec = {
    .magic = "\001text",
    .magicsize = 5,
    .header = ogm_header,
    .packet = ogm_packet,
    .granule_is_start = 1,
    .nb_header = 2,
};

const struct ogg_codec ff_ogm_old_codec = {
    .magic = "\001Direct Show Samples embedded in Ogg",
    .magicsize = 35,
    .header = ogm_dshow_header,
    .packet = ogm_packet,
    .granule_is_start = 1,
    .nb_header = 1,
};<|MERGE_RESOLUTION|>--- conflicted
+++ resolved
@@ -23,11 +23,8 @@
 **/
 
 #include <stdlib.h>
-<<<<<<< HEAD
+
 #include "libavutil/avassert.h"
-=======
-
->>>>>>> 5c31eaa9
 #include "libavutil/intreadwrite.h"
 
 #include "libavcodec/bytestream.h"

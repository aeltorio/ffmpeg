/*
 * MXF demuxer.
 * Copyright (c) 2006 SmartJog S.A., Baptiste Coudurier <baptiste dot coudurier at smartjog dot com>
 *
 * This file is part of FFmpeg.
 *
 * FFmpeg is free software; you can redistribute it and/or
 * modify it under the terms of the GNU Lesser General Public
 * License as published by the Free Software Foundation; either
 * version 2.1 of the License, or (at your option) any later version.
 *
 * FFmpeg is distributed in the hope that it will be useful,
 * but WITHOUT ANY WARRANTY; without even the implied warranty of
 * MERCHANTABILITY or FITNESS FOR A PARTICULAR PURPOSE.  See the GNU
 * Lesser General Public License for more details.
 *
 * You should have received a copy of the GNU Lesser General Public
 * License along with FFmpeg; if not, write to the Free Software
 * Foundation, Inc., 51 Franklin Street, Fifth Floor, Boston, MA 02110-1301 USA
 */

/*
 * References
 * SMPTE 336M KLV Data Encoding Protocol Using Key-Length-Value
 * SMPTE 377M MXF File Format Specifications
 * SMPTE 378M Operational Pattern 1a
 * SMPTE 379M MXF Generic Container
 * SMPTE 381M Mapping MPEG Streams into the MXF Generic Container
 * SMPTE 382M Mapping AES3 and Broadcast Wave Audio into the MXF Generic Container
 * SMPTE 383M Mapping DV-DIF Data to the MXF Generic Container
 *
 * Principle
 * Search for Track numbers which will identify essence element KLV packets.
 * Search for SourcePackage which define tracks which contains Track numbers.
 * Material Package contains tracks with reference to SourcePackage tracks.
 * Search for Descriptors (Picture, Sound) which contains codec info and parameters.
 * Assign Descriptors to correct Tracks.
 *
 * Metadata reading functions read Local Tags, get InstanceUID(0x3C0A) then add MetaDataSet to MXFContext.
 * Metadata parsing resolves Strong References to objects.
 *
 * Simple demuxer, only OP1A supported and some files might not work at all.
 * Only tracks with associated descriptors will be decoded. "Highly Desirable" SMPTE 377M D.1
 */

#include <inttypes.h>

#include "libavutil/aes.h"
#include "libavutil/avassert.h"
#include "libavutil/mathematics.h"
#include "libavcodec/bytestream.h"
#include "libavutil/intreadwrite.h"
#include "libavutil/parseutils.h"
#include "libavutil/timecode.h"
#include "avformat.h"
#include "internal.h"
#include "mxf.h"

typedef enum {
    Header,
    BodyPartition,
    Footer
} MXFPartitionType;

typedef enum {
    OP1a = 1,
    OP1b,
    OP1c,
    OP2a,
    OP2b,
    OP2c,
    OP3a,
    OP3b,
    OP3c,
    OPAtom,
    OPSONYOpt,  /* FATE sample, violates the spec in places */
} MXFOP;

typedef struct MXFPartition {
    int closed;
    int complete;
    MXFPartitionType type;
    uint64_t previous_partition;
    int index_sid;
    int body_sid;
    int64_t this_partition;
    int64_t essence_offset;         ///< absolute offset of essence
    int64_t essence_length;
    int32_t kag_size;
    int64_t header_byte_count;
    int64_t index_byte_count;
    int pack_length;
    int64_t pack_ofs;               ///< absolute offset of pack in file, including run-in
} MXFPartition;

typedef struct MXFCryptoContext {
    UID uid;
    enum MXFMetadataSetType type;
    UID source_container_ul;
} MXFCryptoContext;

typedef struct MXFStructuralComponent {
    UID uid;
    enum MXFMetadataSetType type;
    UID source_package_ul;
    UID source_package_uid;
    UID data_definition_ul;
    int64_t duration;
    int64_t start_position;
    int source_track_id;
} MXFStructuralComponent;

typedef struct MXFSequence {
    UID uid;
    enum MXFMetadataSetType type;
    UID data_definition_ul;
    UID *structural_components_refs;
    int structural_components_count;
    int64_t duration;
    uint8_t origin;
} MXFSequence;

typedef struct MXFTrack {
    UID uid;
    enum MXFMetadataSetType type;
    int drop_frame;
    int start_frame;
    struct AVRational rate;
    AVTimecode tc;
} MXFTimecodeComponent;

typedef struct {
    UID uid;
    enum MXFMetadataSetType type;
    UID input_segment_ref;
} MXFPulldownComponent;

typedef struct {
    UID uid;
    enum MXFMetadataSetType type;
    UID *structural_components_refs;
    int structural_components_count;
    int64_t duration;
} MXFEssenceGroup;

typedef struct {
    UID uid;
    enum MXFMetadataSetType type;
    char *name;
    char *value;
} MXFTaggedValue;

typedef struct {
    UID uid;
    enum MXFMetadataSetType type;
    MXFSequence *sequence; /* mandatory, and only one */
    UID sequence_ref;
    int track_id;
    char *name;
    uint8_t track_number[4];
    AVRational edit_rate;
    int intra_only;
    uint64_t sample_count;
    int64_t original_duration; /* st->duration in SampleRate/EditRate units */
} MXFTrack;

typedef struct MXFDescriptor {
    UID uid;
    enum MXFMetadataSetType type;
    UID essence_container_ul;
    UID essence_codec_ul;
    UID codec_ul;
    AVRational sample_rate;
    AVRational aspect_ratio;
    int width;
    int height; /* Field height, not frame height */
    int frame_layout; /* See MXFFrameLayout enum */
    int video_line_map[2];
#define MXF_FIELD_DOMINANCE_DEFAULT 0
#define MXF_FIELD_DOMINANCE_FF 1 /* coded first, displayed first */
#define MXF_FIELD_DOMINANCE_FL 2 /* coded first, displayed last */
    int field_dominance;
    int channels;
    int bits_per_sample;
    int64_t duration; /* ContainerDuration optional property */
    unsigned int component_depth;
    unsigned int horiz_subsampling;
    unsigned int vert_subsampling;
    UID *sub_descriptors_refs;
    int sub_descriptors_count;
    int linked_track_id;
    uint8_t *extradata;
    int extradata_size;
    enum AVPixelFormat pix_fmt;
} MXFDescriptor;

typedef struct MXFIndexTableSegment {
    UID uid;
    enum MXFMetadataSetType type;
    int edit_unit_byte_count;
    int index_sid;
    int body_sid;
    AVRational index_edit_rate;
    uint64_t index_start_position;
    uint64_t index_duration;
    int8_t *temporal_offset_entries;
    int *flag_entries;
    uint64_t *stream_offset_entries;
    int nb_index_entries;
} MXFIndexTableSegment;

typedef struct MXFPackage {
    UID uid;
    enum MXFMetadataSetType type;
    UID package_uid;
    UID package_ul;
    UID *tracks_refs;
    int tracks_count;
    MXFDescriptor *descriptor; /* only one */
    UID descriptor_ref;
    char *name;
    UID *comment_refs;
    int comment_count;
} MXFPackage;

typedef struct MXFMetadataSet {
    UID uid;
    enum MXFMetadataSetType type;
} MXFMetadataSet;

/* decoded index table */
typedef struct MXFIndexTable {
    int index_sid;
    int body_sid;
    int nb_ptses;               /* number of PTSes or total duration of index */
    int64_t first_dts;          /* DTS = EditUnit + first_dts */
    int64_t *ptses;             /* maps EditUnit -> PTS */
    int nb_segments;
    MXFIndexTableSegment **segments;    /* sorted by IndexStartPosition */
    AVIndexEntry *fake_index;   /* used for calling ff_index_search_timestamp() */
    int8_t *offsets;            /* temporal offsets for display order to stored order conversion */
} MXFIndexTable;

typedef struct MXFContext {
    MXFPartition *partitions;
    unsigned partitions_count;
    MXFOP op;
    UID *packages_refs;
    int packages_count;
    MXFMetadataSet **metadata_sets;
    int metadata_sets_count;
    AVFormatContext *fc;
    struct AVAES *aesc;
    uint8_t *local_tags;
    int local_tags_count;
    uint64_t footer_partition;
    KLVPacket current_klv_data;
    int current_klv_index;
    int run_in;
    MXFPartition *current_partition;
    int parsing_backward;
    int64_t last_forward_tell;
    int last_forward_partition;
    int current_edit_unit;
    int nb_index_tables;
    MXFIndexTable *index_tables;
    int edit_units_per_packet;      ///< how many edit units to read at a time (PCM, OPAtom)
} MXFContext;

enum MXFWrappingScheme {
    Frame,
    Clip,
};

/* NOTE: klv_offset is not set (-1) for local keys */
typedef int MXFMetadataReadFunc(void *arg, AVIOContext *pb, int tag, int size, UID uid, int64_t klv_offset);

typedef struct MXFMetadataReadTableEntry {
    const UID key;
    MXFMetadataReadFunc *read;
    int ctx_size;
    enum MXFMetadataSetType type;
} MXFMetadataReadTableEntry;

static int mxf_read_close(AVFormatContext *s);

/* partial keys to match */
static const uint8_t mxf_header_partition_pack_key[]       = { 0x06,0x0e,0x2b,0x34,0x02,0x05,0x01,0x01,0x0d,0x01,0x02,0x01,0x01,0x02 };
static const uint8_t mxf_essence_element_key[]             = { 0x06,0x0e,0x2b,0x34,0x01,0x02,0x01,0x01,0x0d,0x01,0x03,0x01 };
static const uint8_t mxf_avid_essence_element_key[]        = { 0x06,0x0e,0x2b,0x34,0x01,0x02,0x01,0x01,0x0e,0x04,0x03,0x01 };
static const uint8_t mxf_canopus_essence_element_key[]     = { 0x06,0x0e,0x2b,0x34,0x01,0x02,0x01,0x0a,0x0e,0x0f,0x03,0x01 };
static const uint8_t mxf_system_item_key[]                 = { 0x06,0x0e,0x2b,0x34,0x02,0x05,0x01,0x01,0x0d,0x01,0x03,0x01,0x04 };
static const uint8_t mxf_klv_key[]                         = { 0x06,0x0e,0x2b,0x34 };
/* complete keys to match */
static const uint8_t mxf_crypto_source_container_ul[]      = { 0x06,0x0e,0x2b,0x34,0x01,0x01,0x01,0x09,0x06,0x01,0x01,0x02,0x02,0x00,0x00,0x00 };
static const uint8_t mxf_encrypted_triplet_key[]           = { 0x06,0x0e,0x2b,0x34,0x02,0x04,0x01,0x07,0x0d,0x01,0x03,0x01,0x02,0x7e,0x01,0x00 };
static const uint8_t mxf_encrypted_essence_container[]     = { 0x06,0x0e,0x2b,0x34,0x04,0x01,0x01,0x07,0x0d,0x01,0x03,0x01,0x02,0x0b,0x01,0x00 };
static const uint8_t mxf_random_index_pack_key[]           = { 0x06,0x0e,0x2b,0x34,0x02,0x05,0x01,0x01,0x0d,0x01,0x02,0x01,0x01,0x11,0x01,0x00 };
static const uint8_t mxf_sony_mpeg4_extradata[]            = { 0x06,0x0e,0x2b,0x34,0x04,0x01,0x01,0x01,0x0e,0x06,0x06,0x02,0x02,0x01,0x00,0x00 };
static const uint8_t mxf_avid_project_name[]               = { 0xa5,0xfb,0x7b,0x25,0xf6,0x15,0x94,0xb9,0x62,0xfc,0x37,0x17,0x49,0x2d,0x42,0xbf };
static const uint8_t mxf_jp2k_rsiz[]                       = { 0x06,0x0e,0x2b,0x34,0x02,0x05,0x01,0x01,0x0d,0x01,0x02,0x01,0x01,0x02,0x01,0x00 };
static const uint8_t mxf_indirect_value_utf16le[]          = { 0x4c,0x00,0x02,0x10,0x01,0x00,0x00,0x00,0x00,0x06,0x0e,0x2b,0x34,0x01,0x04,0x01,0x01 };
static const uint8_t mxf_indirect_value_utf16be[]          = { 0x42,0x01,0x10,0x02,0x00,0x00,0x00,0x00,0x00,0x06,0x0e,0x2b,0x34,0x01,0x04,0x01,0x01 };

#define IS_KLV_KEY(x, y) (!memcmp(x, y, sizeof(y)))

static void mxf_free_metadataset(MXFMetadataSet **ctx, int freectx)
{
    MXFIndexTableSegment *seg;
    switch ((*ctx)->type) {
    case Descriptor:
        av_freep(&((MXFDescriptor *)*ctx)->extradata);
        break;
    case MultipleDescriptor:
        av_freep(&((MXFDescriptor *)*ctx)->sub_descriptors_refs);
        break;
    case Sequence:
        av_freep(&((MXFSequence *)*ctx)->structural_components_refs);
        break;
    case EssenceGroup:
        av_freep(&((MXFEssenceGroup *)*ctx)->structural_components_refs);
        break;
    case SourcePackage:
    case MaterialPackage:
        av_freep(&((MXFPackage *)*ctx)->tracks_refs);
        av_freep(&((MXFPackage *)*ctx)->name);
        av_freep(&((MXFPackage *)*ctx)->comment_refs);
        break;
    case TaggedValue:
        av_freep(&((MXFTaggedValue *)*ctx)->name);
        av_freep(&((MXFTaggedValue *)*ctx)->value);
        break;
    case Track:
        av_freep(&((MXFTrack *)*ctx)->name);
        break;
    case IndexTableSegment:
        seg = (MXFIndexTableSegment *)*ctx;
        av_freep(&seg->temporal_offset_entries);
        av_freep(&seg->flag_entries);
        av_freep(&seg->stream_offset_entries);
    default:
        break;
    }
    if (freectx)
    av_freep(ctx);
}

static int64_t klv_decode_ber_length(AVIOContext *pb)
{
    uint64_t size = avio_r8(pb);
    if (size & 0x80) { /* long form */
        int bytes_num = size & 0x7f;
        /* SMPTE 379M 5.3.4 guarantee that bytes_num must not exceed 8 bytes */
        if (bytes_num > 8)
            return AVERROR_INVALIDDATA;
        size = 0;
        while (bytes_num--)
            size = size << 8 | avio_r8(pb);
    }
    return size;
}

static int mxf_read_sync(AVIOContext *pb, const uint8_t *key, unsigned size)
{
    int i, b;
    for (i = 0; i < size && !avio_feof(pb); i++) {
        b = avio_r8(pb);
        if (b == key[0])
            i = 0;
        else if (b != key[i])
            i = -1;
    }
    return i == size;
}

static int klv_read_packet(KLVPacket *klv, AVIOContext *pb)
{
    if (!mxf_read_sync(pb, mxf_klv_key, 4))
        return AVERROR_INVALIDDATA;
    klv->offset = avio_tell(pb) - 4;
    memcpy(klv->key, mxf_klv_key, 4);
    avio_read(pb, klv->key + 4, 12);
    klv->length = klv_decode_ber_length(pb);
    return klv->length == -1 ? -1 : 0;
}

static int mxf_get_stream_index(AVFormatContext *s, KLVPacket *klv)
{
    int i;

    for (i = 0; i < s->nb_streams; i++) {
        MXFTrack *track = s->streams[i]->priv_data;
        /* SMPTE 379M 7.3 */
        if (track && !memcmp(klv->key + sizeof(mxf_essence_element_key), track->track_number, sizeof(track->track_number)))
            return i;
    }
    /* return 0 if only one stream, for OP Atom files with 0 as track number */
    return s->nb_streams == 1 ? 0 : -1;
}

/* XXX: use AVBitStreamFilter */
static int mxf_get_d10_aes3_packet(AVIOContext *pb, AVStream *st, AVPacket *pkt, int64_t length)
{
    const uint8_t *buf_ptr, *end_ptr;
    uint8_t *data_ptr;
    int i;

    if (length > 61444) /* worst case PAL 1920 samples 8 channels */
        return AVERROR_INVALIDDATA;
    length = av_get_packet(pb, pkt, length);
    if (length < 0)
        return length;
    data_ptr = pkt->data;
    end_ptr = pkt->data + length;
    buf_ptr = pkt->data + 4; /* skip SMPTE 331M header */
    for (; end_ptr - buf_ptr >= st->codecpar->channels * 4; ) {
        for (i = 0; i < st->codecpar->channels; i++) {
            uint32_t sample = bytestream_get_le32(&buf_ptr);
            if (st->codecpar->bits_per_coded_sample == 24)
                bytestream_put_le24(&data_ptr, (sample >> 4) & 0xffffff);
            else
                bytestream_put_le16(&data_ptr, (sample >> 12) & 0xffff);
        }
        buf_ptr += 32 - st->codecpar->channels*4; // always 8 channels stored SMPTE 331M
    }
    av_shrink_packet(pkt, data_ptr - pkt->data);
    return 0;
}

static int mxf_decrypt_triplet(AVFormatContext *s, AVPacket *pkt, KLVPacket *klv)
{
    static const uint8_t checkv[16] = {0x43, 0x48, 0x55, 0x4b, 0x43, 0x48, 0x55, 0x4b, 0x43, 0x48, 0x55, 0x4b, 0x43, 0x48, 0x55, 0x4b};
    MXFContext *mxf = s->priv_data;
    AVIOContext *pb = s->pb;
    int64_t end = avio_tell(pb) + klv->length;
    int64_t size;
    uint64_t orig_size;
    uint64_t plaintext_size;
    uint8_t ivec[16];
    uint8_t tmpbuf[16];
    int index;

    if (!mxf->aesc && s->key && s->keylen == 16) {
        mxf->aesc = av_aes_alloc();
        if (!mxf->aesc)
            return AVERROR(ENOMEM);
        av_aes_init(mxf->aesc, s->key, 128, 1);
    }
    // crypto context
    avio_skip(pb, klv_decode_ber_length(pb));
    // plaintext offset
    klv_decode_ber_length(pb);
    plaintext_size = avio_rb64(pb);
    // source klv key
    klv_decode_ber_length(pb);
    avio_read(pb, klv->key, 16);
    if (!IS_KLV_KEY(klv, mxf_essence_element_key))
        return AVERROR_INVALIDDATA;
    index = mxf_get_stream_index(s, klv);
    if (index < 0)
        return AVERROR_INVALIDDATA;
    // source size
    klv_decode_ber_length(pb);
    orig_size = avio_rb64(pb);
    if (orig_size < plaintext_size)
        return AVERROR_INVALIDDATA;
    // enc. code
    size = klv_decode_ber_length(pb);
    if (size < 32 || size - 32 < orig_size)
        return AVERROR_INVALIDDATA;
    avio_read(pb, ivec, 16);
    avio_read(pb, tmpbuf, 16);
    if (mxf->aesc)
        av_aes_crypt(mxf->aesc, tmpbuf, tmpbuf, 1, ivec, 1);
    if (memcmp(tmpbuf, checkv, 16))
        av_log(s, AV_LOG_ERROR, "probably incorrect decryption key\n");
    size -= 32;
    size = av_get_packet(pb, pkt, size);
    if (size < 0)
        return size;
    else if (size < plaintext_size)
        return AVERROR_INVALIDDATA;
    size -= plaintext_size;
    if (mxf->aesc)
        av_aes_crypt(mxf->aesc, &pkt->data[plaintext_size],
                     &pkt->data[plaintext_size], size >> 4, ivec, 1);
    av_shrink_packet(pkt, orig_size);
    pkt->stream_index = index;
    avio_skip(pb, end - avio_tell(pb));
    return 0;
}

static int mxf_read_primer_pack(void *arg, AVIOContext *pb, int tag, int size, UID uid, int64_t klv_offset)
{
    MXFContext *mxf = arg;
    int item_num = avio_rb32(pb);
    int item_len = avio_rb32(pb);

    if (item_len != 18) {
        avpriv_request_sample(pb, "Primer pack item length %d", item_len);
        return AVERROR_PATCHWELCOME;
    }
    if (item_num > 65536) {
        av_log(mxf->fc, AV_LOG_ERROR, "item_num %d is too large\n", item_num);
        return AVERROR_INVALIDDATA;
    }
    if (mxf->local_tags)
        av_log(mxf->fc, AV_LOG_VERBOSE, "Multiple primer packs\n");
    av_free(mxf->local_tags);
    mxf->local_tags_count = 0;
    mxf->local_tags = av_calloc(item_num, item_len);
    if (!mxf->local_tags)
        return AVERROR(ENOMEM);
    mxf->local_tags_count = item_num;
    avio_read(pb, mxf->local_tags, item_num*item_len);
    return 0;
}

static int mxf_read_partition_pack(void *arg, AVIOContext *pb, int tag, int size, UID uid, int64_t klv_offset)
{
    MXFContext *mxf = arg;
    MXFPartition *partition, *tmp_part;
    UID op;
    uint64_t footer_partition;
    uint32_t nb_essence_containers;

    tmp_part = av_realloc_array(mxf->partitions, mxf->partitions_count + 1, sizeof(*mxf->partitions));
    if (!tmp_part)
        return AVERROR(ENOMEM);
    mxf->partitions = tmp_part;

    if (mxf->parsing_backward) {
        /* insert the new partition pack in the middle
         * this makes the entries in mxf->partitions sorted by offset */
        memmove(&mxf->partitions[mxf->last_forward_partition+1],
                &mxf->partitions[mxf->last_forward_partition],
                (mxf->partitions_count - mxf->last_forward_partition)*sizeof(*mxf->partitions));
        partition = mxf->current_partition = &mxf->partitions[mxf->last_forward_partition];
    } else {
        mxf->last_forward_partition++;
        partition = mxf->current_partition = &mxf->partitions[mxf->partitions_count];
    }

    memset(partition, 0, sizeof(*partition));
    mxf->partitions_count++;
    partition->pack_length = avio_tell(pb) - klv_offset + size;
    partition->pack_ofs    = klv_offset;

    switch(uid[13]) {
    case 2:
        partition->type = Header;
        break;
    case 3:
        partition->type = BodyPartition;
        break;
    case 4:
        partition->type = Footer;
        break;
    default:
        av_log(mxf->fc, AV_LOG_ERROR, "unknown partition type %i\n", uid[13]);
        return AVERROR_INVALIDDATA;
    }

    /* consider both footers to be closed (there is only Footer and CompleteFooter) */
    partition->closed = partition->type == Footer || !(uid[14] & 1);
    partition->complete = uid[14] > 2;
    avio_skip(pb, 4);
    partition->kag_size = avio_rb32(pb);
    partition->this_partition = avio_rb64(pb);
    partition->previous_partition = avio_rb64(pb);
    footer_partition = avio_rb64(pb);
    partition->header_byte_count = avio_rb64(pb);
    partition->index_byte_count = avio_rb64(pb);
    partition->index_sid = avio_rb32(pb);
    avio_skip(pb, 8);
    partition->body_sid = avio_rb32(pb);
    if (avio_read(pb, op, sizeof(UID)) != sizeof(UID)) {
        av_log(mxf->fc, AV_LOG_ERROR, "Failed reading UID\n");
        return AVERROR_INVALIDDATA;
    }
    nb_essence_containers = avio_rb32(pb);

    if (partition->this_partition &&
        partition->previous_partition == partition->this_partition) {
        av_log(mxf->fc, AV_LOG_ERROR,
               "PreviousPartition equal to ThisPartition %"PRIx64"\n",
               partition->previous_partition);
        /* override with the actual previous partition offset */
        if (!mxf->parsing_backward && mxf->last_forward_partition > 1) {
            MXFPartition *prev =
                mxf->partitions + mxf->last_forward_partition - 2;
            partition->previous_partition = prev->this_partition;
        }
        /* if no previous body partition are found point to the header
         * partition */
        if (partition->previous_partition == partition->this_partition)
            partition->previous_partition = 0;
        av_log(mxf->fc, AV_LOG_ERROR,
               "Overriding PreviousPartition with %"PRIx64"\n",
               partition->previous_partition);
    }

    /* some files don't have FooterPartition set in every partition */
    if (footer_partition) {
        if (mxf->footer_partition && mxf->footer_partition != footer_partition) {
            av_log(mxf->fc, AV_LOG_ERROR,
                   "inconsistent FooterPartition value: %"PRIu64" != %"PRIu64"\n",
                   mxf->footer_partition, footer_partition);
        } else {
            mxf->footer_partition = footer_partition;
        }
    }

    av_log(mxf->fc, AV_LOG_TRACE,
            "PartitionPack: ThisPartition = 0x%"PRIX64
            ", PreviousPartition = 0x%"PRIX64", "
            "FooterPartition = 0x%"PRIX64", IndexSID = %i, BodySID = %i\n",
            partition->this_partition,
            partition->previous_partition, footer_partition,
            partition->index_sid, partition->body_sid);

    /* sanity check PreviousPartition if set */
    //NOTE: this isn't actually enough, see mxf_seek_to_previous_partition()
    if (partition->previous_partition &&
        mxf->run_in + partition->previous_partition >= klv_offset) {
        av_log(mxf->fc, AV_LOG_ERROR,
               "PreviousPartition points to this partition or forward\n");
        return AVERROR_INVALIDDATA;
    }

    if      (op[12] == 1 && op[13] == 1) mxf->op = OP1a;
    else if (op[12] == 1 && op[13] == 2) mxf->op = OP1b;
    else if (op[12] == 1 && op[13] == 3) mxf->op = OP1c;
    else if (op[12] == 2 && op[13] == 1) mxf->op = OP2a;
    else if (op[12] == 2 && op[13] == 2) mxf->op = OP2b;
    else if (op[12] == 2 && op[13] == 3) mxf->op = OP2c;
    else if (op[12] == 3 && op[13] == 1) mxf->op = OP3a;
    else if (op[12] == 3 && op[13] == 2) mxf->op = OP3b;
    else if (op[12] == 3 && op[13] == 3) mxf->op = OP3c;
    else if (op[12] == 64&& op[13] == 1) mxf->op = OPSONYOpt;
    else if (op[12] == 0x10) {
        /* SMPTE 390m: "There shall be exactly one essence container"
         * The following block deals with files that violate this, namely:
         * 2011_DCPTEST_24FPS.V.mxf - two ECs, OP1a
         * abcdefghiv016f56415e.mxf - zero ECs, OPAtom, output by Avid AirSpeed */
        if (nb_essence_containers != 1) {
            MXFOP op = nb_essence_containers ? OP1a : OPAtom;

            /* only nag once */
            if (!mxf->op)
                av_log(mxf->fc, AV_LOG_WARNING,
                       "\"OPAtom\" with %"PRIu32" ECs - assuming %s\n",
                       nb_essence_containers,
                       op == OP1a ? "OP1a" : "OPAtom");

            mxf->op = op;
        } else
            mxf->op = OPAtom;
    } else {
        av_log(mxf->fc, AV_LOG_ERROR, "unknown operational pattern: %02xh %02xh - guessing OP1a\n", op[12], op[13]);
        mxf->op = OP1a;
    }

    if (partition->kag_size <= 0 || partition->kag_size > (1 << 20)) {
        av_log(mxf->fc, AV_LOG_WARNING, "invalid KAGSize %"PRId32" - guessing ",
               partition->kag_size);

        if (mxf->op == OPSONYOpt)
            partition->kag_size = 512;
        else
            partition->kag_size = 1;

        av_log(mxf->fc, AV_LOG_WARNING, "%"PRId32"\n", partition->kag_size);
    }

    return 0;
}

static int mxf_add_metadata_set(MXFContext *mxf, void *metadata_set)
{
    MXFMetadataSet **tmp;

    tmp = av_realloc_array(mxf->metadata_sets, mxf->metadata_sets_count + 1, sizeof(*mxf->metadata_sets));
    if (!tmp)
        return AVERROR(ENOMEM);
    mxf->metadata_sets = tmp;
    mxf->metadata_sets[mxf->metadata_sets_count] = metadata_set;
    mxf->metadata_sets_count++;
    return 0;
}

static int mxf_read_cryptographic_context(void *arg, AVIOContext *pb, int tag, int size, UID uid, int64_t klv_offset)
{
    MXFCryptoContext *cryptocontext = arg;
    if (size != 16)
        return AVERROR_INVALIDDATA;
    if (IS_KLV_KEY(uid, mxf_crypto_source_container_ul))
        avio_read(pb, cryptocontext->source_container_ul, 16);
    return 0;
}

static int mxf_read_strong_ref_array(AVIOContext *pb, UID **refs, int *count)
{
    *count = avio_rb32(pb);
    *refs = av_calloc(*count, sizeof(UID));
    if (!*refs) {
        *count = 0;
        return AVERROR(ENOMEM);
    }
    avio_skip(pb, 4); /* useless size of objects, always 16 according to specs */
    avio_read(pb, (uint8_t *)*refs, *count * sizeof(UID));
    return 0;
}

static inline int mxf_read_utf16_string(AVIOContext *pb, int size, char** str, int be)
{
    int ret;
    size_t buf_size;

    if (size < 0 || size > INT_MAX/2)
        return AVERROR(EINVAL);

    buf_size = size + size / 2 + 1;
    *str = av_malloc(buf_size);
    if (!*str)
        return AVERROR(ENOMEM);

    if (be)
        ret = avio_get_str16be(pb, size, *str, buf_size);
    else
        ret = avio_get_str16le(pb, size, *str, buf_size);

    if (ret < 0) {
        av_freep(str);
        return ret;
    }

    return ret;
}

#define READ_STR16(type, big_endian)                                               \
static int mxf_read_utf16 ## type ##_string(AVIOContext *pb, int size, char** str) \
{                                                                                  \
return mxf_read_utf16_string(pb, size, str, big_endian);                           \
}
READ_STR16(be, 1)
READ_STR16(le, 0)
#undef READ_STR16

static int mxf_read_content_storage(void *arg, AVIOContext *pb, int tag, int size, UID uid, int64_t klv_offset)
{
    MXFContext *mxf = arg;
    switch (tag) {
    case 0x1901:
        if (mxf->packages_refs)
            av_log(mxf->fc, AV_LOG_VERBOSE, "Multiple packages_refs\n");
        av_free(mxf->packages_refs);
        return mxf_read_strong_ref_array(pb, &mxf->packages_refs, &mxf->packages_count);
    }
    return 0;
}

static int mxf_read_source_clip(void *arg, AVIOContext *pb, int tag, int size, UID uid, int64_t klv_offset)
{
    MXFStructuralComponent *source_clip = arg;
    switch(tag) {
    case 0x0202:
        source_clip->duration = avio_rb64(pb);
        break;
    case 0x1201:
        source_clip->start_position = avio_rb64(pb);
        break;
    case 0x1101:
        /* UMID, only get last 16 bytes */
        avio_read(pb, source_clip->source_package_ul, 16);
        avio_read(pb, source_clip->source_package_uid, 16);
        break;
    case 0x1102:
        source_clip->source_track_id = avio_rb32(pb);
        break;
    }
    return 0;
}

static int mxf_read_timecode_component(void *arg, AVIOContext *pb, int tag, int size, UID uid, int64_t klv_offset)
{
    MXFTimecodeComponent *mxf_timecode = arg;
    switch(tag) {
    case 0x1501:
        mxf_timecode->start_frame = avio_rb64(pb);
        break;
    case 0x1502:
        mxf_timecode->rate = (AVRational){avio_rb16(pb), 1};
        break;
    case 0x1503:
        mxf_timecode->drop_frame = avio_r8(pb);
        break;
    }
    return 0;
}

static int mxf_read_pulldown_component(void *arg, AVIOContext *pb, int tag, int size, UID uid, int64_t klv_offset)
{
    MXFPulldownComponent *mxf_pulldown = arg;
    switch(tag) {
    case 0x0d01:
        avio_read(pb, mxf_pulldown->input_segment_ref, 16);
        break;
    }
    return 0;
}

static int mxf_read_track(void *arg, AVIOContext *pb, int tag, int size, UID uid, int64_t klv_offset)
{
    MXFTrack *track = arg;
    switch(tag) {
    case 0x4801:
        track->track_id = avio_rb32(pb);
        break;
    case 0x4804:
        avio_read(pb, track->track_number, 4);
        break;
    case 0x4802:
        mxf_read_utf16be_string(pb, size, &track->name);
        break;
    case 0x4b01:
        track->edit_rate.num = avio_rb32(pb);
        track->edit_rate.den = avio_rb32(pb);
        break;
    case 0x4803:
        avio_read(pb, track->sequence_ref, 16);
        break;
    }
    return 0;
}

static int mxf_read_sequence(void *arg, AVIOContext *pb, int tag, int size, UID uid, int64_t klv_offset)
{
    MXFSequence *sequence = arg;
    switch(tag) {
    case 0x0202:
        sequence->duration = avio_rb64(pb);
        break;
    case 0x0201:
        avio_read(pb, sequence->data_definition_ul, 16);
        break;
        case 0x4b02:
        sequence->origin = avio_r8(pb);
        break;
    case 0x1001:
        return mxf_read_strong_ref_array(pb, &sequence->structural_components_refs,
                                             &sequence->structural_components_count);
    }
    return 0;
}

static int mxf_read_essence_group(void *arg, AVIOContext *pb, int tag, int size, UID uid, int64_t klv_offset)
{
    MXFEssenceGroup *essence_group = arg;
    switch (tag) {
    case 0x0202:
        essence_group->duration = avio_rb64(pb);
        break;
    case 0x0501:
        return mxf_read_strong_ref_array(pb, &essence_group->structural_components_refs,
                                             &essence_group->structural_components_count);
    }
    return 0;
}

static int mxf_read_package(void *arg, AVIOContext *pb, int tag, int size, UID uid, int64_t klv_offset)
{
    MXFPackage *package = arg;
    switch(tag) {
    case 0x4403:
        return mxf_read_strong_ref_array(pb, &package->tracks_refs,
                                             &package->tracks_count);
    case 0x4401:
        /* UMID */
        avio_read(pb, package->package_ul, 16);
        avio_read(pb, package->package_uid, 16);
        break;
    case 0x4701:
        avio_read(pb, package->descriptor_ref, 16);
        break;
    case 0x4402:
        return mxf_read_utf16be_string(pb, size, &package->name);
    case 0x4406:
        return mxf_read_strong_ref_array(pb, &package->comment_refs,
                                             &package->comment_count);
    }
    return 0;
}

static int mxf_read_index_entry_array(AVIOContext *pb, MXFIndexTableSegment *segment)
{
    int i, length;

    segment->nb_index_entries = avio_rb32(pb);

    length = avio_rb32(pb);

    if (!(segment->temporal_offset_entries=av_calloc(segment->nb_index_entries, sizeof(*segment->temporal_offset_entries))) ||
        !(segment->flag_entries          = av_calloc(segment->nb_index_entries, sizeof(*segment->flag_entries))) ||
        !(segment->stream_offset_entries = av_calloc(segment->nb_index_entries, sizeof(*segment->stream_offset_entries)))) {
        av_freep(&segment->temporal_offset_entries);
        av_freep(&segment->flag_entries);
        return AVERROR(ENOMEM);
    }

    for (i = 0; i < segment->nb_index_entries; i++) {
        segment->temporal_offset_entries[i] = avio_r8(pb);
        avio_r8(pb);                                        /* KeyFrameOffset */
        segment->flag_entries[i] = avio_r8(pb);
        segment->stream_offset_entries[i] = avio_rb64(pb);
        avio_skip(pb, length - 11);
    }
    return 0;
}

static int mxf_read_index_table_segment(void *arg, AVIOContext *pb, int tag, int size, UID uid, int64_t klv_offset)
{
    MXFIndexTableSegment *segment = arg;
    switch(tag) {
    case 0x3F05:
        segment->edit_unit_byte_count = avio_rb32(pb);
        av_log(NULL, AV_LOG_TRACE, "EditUnitByteCount %d\n", segment->edit_unit_byte_count);
        break;
    case 0x3F06:
        segment->index_sid = avio_rb32(pb);
        av_log(NULL, AV_LOG_TRACE, "IndexSID %d\n", segment->index_sid);
        break;
    case 0x3F07:
        segment->body_sid = avio_rb32(pb);
        av_log(NULL, AV_LOG_TRACE, "BodySID %d\n", segment->body_sid);
        break;
    case 0x3F0A:
        av_log(NULL, AV_LOG_TRACE, "IndexEntryArray found\n");
        return mxf_read_index_entry_array(pb, segment);
    case 0x3F0B:
        segment->index_edit_rate.num = avio_rb32(pb);
        segment->index_edit_rate.den = avio_rb32(pb);
        av_log(NULL, AV_LOG_TRACE, "IndexEditRate %d/%d\n", segment->index_edit_rate.num,
                segment->index_edit_rate.den);
        break;
    case 0x3F0C:
        segment->index_start_position = avio_rb64(pb);
        av_log(NULL, AV_LOG_TRACE, "IndexStartPosition %"PRId64"\n", segment->index_start_position);
        break;
    case 0x3F0D:
        segment->index_duration = avio_rb64(pb);
        av_log(NULL, AV_LOG_TRACE, "IndexDuration %"PRId64"\n", segment->index_duration);
        break;
    }
    return 0;
}

static void mxf_read_pixel_layout(AVIOContext *pb, MXFDescriptor *descriptor)
{
    int code, value, ofs = 0;
    char layout[16] = {0}; /* not for printing, may end up not terminated on purpose */

    do {
        code = avio_r8(pb);
        value = avio_r8(pb);
        av_log(NULL, AV_LOG_TRACE, "pixel layout: code %#x\n", code);

        if (ofs <= 14) {
            layout[ofs++] = code;
            layout[ofs++] = value;
        } else
            break;  /* don't read byte by byte on sneaky files filled with lots of non-zeroes */
    } while (code != 0); /* SMPTE 377M E.2.46 */

    ff_mxf_decode_pixel_layout(layout, &descriptor->pix_fmt);
}

static int mxf_read_generic_descriptor(void *arg, AVIOContext *pb, int tag, int size, UID uid, int64_t klv_offset)
{
    MXFDescriptor *descriptor = arg;
    int entry_count, entry_size;

    switch(tag) {
    case 0x3F01:
        return mxf_read_strong_ref_array(pb, &descriptor->sub_descriptors_refs,
                                             &descriptor->sub_descriptors_count);
    case 0x3002: /* ContainerDuration */
        descriptor->duration = avio_rb64(pb);
        break;
    case 0x3004:
        avio_read(pb, descriptor->essence_container_ul, 16);
        break;
    case 0x3005:
        avio_read(pb, descriptor->codec_ul, 16);
        break;
    case 0x3006:
        descriptor->linked_track_id = avio_rb32(pb);
        break;
    case 0x3201: /* PictureEssenceCoding */
        avio_read(pb, descriptor->essence_codec_ul, 16);
        break;
    case 0x3203:
        descriptor->width = avio_rb32(pb);
        break;
    case 0x3202:
        descriptor->height = avio_rb32(pb);
        break;
    case 0x320C:
        descriptor->frame_layout = avio_r8(pb);
        break;
    case 0x320D:
        entry_count = avio_rb32(pb);
        entry_size = avio_rb32(pb);
        if (entry_size == 4) {
            if (entry_count > 0)
                descriptor->video_line_map[0] = avio_rb32(pb);
            else
                descriptor->video_line_map[0] = 0;
            if (entry_count > 1)
                descriptor->video_line_map[1] = avio_rb32(pb);
            else
                descriptor->video_line_map[1] = 0;
        } else
            av_log(NULL, AV_LOG_WARNING, "VideoLineMap element size %d currently not supported\n", entry_size);
        break;
    case 0x320E:
        descriptor->aspect_ratio.num = avio_rb32(pb);
        descriptor->aspect_ratio.den = avio_rb32(pb);
        break;
    case 0x3212:
        descriptor->field_dominance = avio_r8(pb);
        break;
    case 0x3301:
        descriptor->component_depth = avio_rb32(pb);
        break;
    case 0x3302:
        descriptor->horiz_subsampling = avio_rb32(pb);
        break;
    case 0x3308:
        descriptor->vert_subsampling = avio_rb32(pb);
        break;
    case 0x3D03:
        descriptor->sample_rate.num = avio_rb32(pb);
        descriptor->sample_rate.den = avio_rb32(pb);
        break;
    case 0x3D06: /* SoundEssenceCompression */
        avio_read(pb, descriptor->essence_codec_ul, 16);
        break;
    case 0x3D07:
        descriptor->channels = avio_rb32(pb);
        break;
    case 0x3D01:
        descriptor->bits_per_sample = avio_rb32(pb);
        break;
    case 0x3401:
        mxf_read_pixel_layout(pb, descriptor);
        break;
    default:
        /* Private uid used by SONY C0023S01.mxf */
        if (IS_KLV_KEY(uid, mxf_sony_mpeg4_extradata)) {
            if (descriptor->extradata)
                av_log(NULL, AV_LOG_WARNING, "Duplicate sony_mpeg4_extradata\n");
            av_free(descriptor->extradata);
            descriptor->extradata_size = 0;
            descriptor->extradata = av_malloc(size);
            if (!descriptor->extradata)
                return AVERROR(ENOMEM);
            descriptor->extradata_size = size;
            avio_read(pb, descriptor->extradata, size);
        }
        if (IS_KLV_KEY(uid, mxf_jp2k_rsiz)) {
            uint32_t rsiz = avio_rb16(pb);
            if (rsiz == FF_PROFILE_JPEG2000_DCINEMA_2K ||
                rsiz == FF_PROFILE_JPEG2000_DCINEMA_4K)
                descriptor->pix_fmt = AV_PIX_FMT_XYZ12;
        }
        break;
    }
    return 0;
}

static int mxf_read_indirect_value(void *arg, AVIOContext *pb, int size)
{
    MXFTaggedValue *tagged_value = arg;
    uint8_t key[17];

    if (size <= 17)
        return 0;

    avio_read(pb, key, 17);
    /* TODO: handle other types of of indirect values */
    if (memcmp(key, mxf_indirect_value_utf16le, 17) == 0) {
        return mxf_read_utf16le_string(pb, size - 17, &tagged_value->value);
    } else if (memcmp(key, mxf_indirect_value_utf16be, 17) == 0) {
        return mxf_read_utf16be_string(pb, size - 17, &tagged_value->value);
    }
    return 0;
}

static int mxf_read_tagged_value(void *arg, AVIOContext *pb, int tag, int size, UID uid, int64_t klv_offset)
{
    MXFTaggedValue *tagged_value = arg;
    switch (tag){
    case 0x5001:
        return mxf_read_utf16be_string(pb, size, &tagged_value->name);
    case 0x5003:
        return mxf_read_indirect_value(tagged_value, pb, size);
    }
    return 0;
}

/*
 * Match an uid independently of the version byte and up to len common bytes
 * Returns: boolean
 */
static int mxf_match_uid(const UID key, const UID uid, int len)
{
    int i;
    for (i = 0; i < len; i++) {
        if (i != 7 && key[i] != uid[i])
            return 0;
    }
    return 1;
}

static const MXFCodecUL *mxf_get_codec_ul(const MXFCodecUL *uls, UID *uid)
{
    while (uls->uid[0]) {
        if(mxf_match_uid(uls->uid, *uid, uls->matching_len))
            break;
        uls++;
    }
    return uls;
}

static void *mxf_resolve_strong_ref(MXFContext *mxf, UID *strong_ref, enum MXFMetadataSetType type)
{
    int i;

    if (!strong_ref)
        return NULL;
    for (i = 0; i < mxf->metadata_sets_count; i++) {
        if (!memcmp(*strong_ref, mxf->metadata_sets[i]->uid, 16) &&
            (type == AnyType || mxf->metadata_sets[i]->type == type)) {
            return mxf->metadata_sets[i];
        }
    }
    return NULL;
}

static const MXFCodecUL mxf_picture_essence_container_uls[] = {
    // video essence container uls
    { { 0x06,0x0e,0x2b,0x34,0x04,0x01,0x01,0x07,0x0d,0x01,0x03,0x01,0x02,0x0c,0x01,0x00 }, 14,   AV_CODEC_ID_JPEG2000 },
    { { 0x06,0x0e,0x2b,0x34,0x04,0x01,0x01,0x02,0x0d,0x01,0x03,0x01,0x02,0x10,0x60,0x01 }, 14,       AV_CODEC_ID_H264 }, /* H.264 frame wrapped */
    { { 0x06,0x0e,0x2b,0x34,0x04,0x01,0x01,0x02,0x0d,0x01,0x03,0x01,0x02,0x12,0x01,0x00 }, 14,        AV_CODEC_ID_VC1 }, /* VC-1 frame wrapped */
    { { 0x06,0x0e,0x2b,0x34,0x04,0x01,0x01,0x02,0x0d,0x01,0x03,0x01,0x02,0x04,0x60,0x01 }, 14, AV_CODEC_ID_MPEG2VIDEO }, /* MPEG-ES frame wrapped */
    { { 0x06,0x0e,0x2b,0x34,0x04,0x01,0x01,0x01,0x0d,0x01,0x03,0x01,0x02,0x01,0x04,0x01 }, 14, AV_CODEC_ID_MPEG2VIDEO }, /* Type D-10 mapping of 40Mbps 525/60-I */
    { { 0x06,0x0e,0x2b,0x34,0x04,0x01,0x01,0x01,0x0d,0x01,0x03,0x01,0x02,0x02,0x41,0x01 }, 14,    AV_CODEC_ID_DVVIDEO }, /* DV 625 25mbps */
    { { 0x06,0x0e,0x2b,0x34,0x04,0x01,0x01,0x01,0x0d,0x01,0x03,0x01,0x02,0x05,0x00,0x00 }, 14,   AV_CODEC_ID_RAWVIDEO }, /* uncompressed picture */
    { { 0x06,0x0e,0x2b,0x34,0x04,0x01,0x01,0x0a,0x0e,0x0f,0x03,0x01,0x02,0x20,0x01,0x01 }, 15,     AV_CODEC_ID_HQ_HQA },
    { { 0x06,0x0e,0x2b,0x34,0x04,0x01,0x01,0x0a,0x0e,0x0f,0x03,0x01,0x02,0x20,0x02,0x01 }, 15,        AV_CODEC_ID_HQX },
    { { 0x06,0x0e,0x2b,0x34,0x01,0x01,0x01,0xff,0x4b,0x46,0x41,0x41,0x00,0x0d,0x4d,0x4f }, 14,   AV_CODEC_ID_RAWVIDEO }, /* Legacy ?? Uncompressed Picture */
    { { 0x00,0x00,0x00,0x00,0x00,0x00,0x00,0x00,0x00,0x00,0x00,0x00,0x00,0x00,0x00,0x00 },  0,      AV_CODEC_ID_NONE },
};

/* EC ULs for intra-only formats */
static const MXFCodecUL mxf_intra_only_essence_container_uls[] = {
    { { 0x06,0x0e,0x2b,0x34,0x04,0x01,0x01,0x01,0x0d,0x01,0x03,0x01,0x02,0x01,0x00,0x00 }, 14, AV_CODEC_ID_MPEG2VIDEO }, /* MXF-GC SMPTE D-10 mappings */
    { { 0x00,0x00,0x00,0x00,0x00,0x00,0x00,0x00,0x00,0x00,0x00,0x00,0x00,0x00,0x00,0x00 },  0,       AV_CODEC_ID_NONE },
};

/* intra-only PictureEssenceCoding ULs, where no corresponding EC UL exists */
static const MXFCodecUL mxf_intra_only_picture_essence_coding_uls[] = {
    { { 0x06,0x0e,0x2b,0x34,0x04,0x01,0x01,0x0A,0x04,0x01,0x02,0x02,0x01,0x32,0x00,0x00 }, 14,       AV_CODEC_ID_H264 }, /* H.264/MPEG-4 AVC Intra Profiles */
    { { 0x06,0x0e,0x2b,0x34,0x04,0x01,0x01,0x07,0x04,0x01,0x02,0x02,0x03,0x01,0x01,0x00 }, 14,   AV_CODEC_ID_JPEG2000 }, /* JPEG 2000 code stream */
    { { 0x00,0x00,0x00,0x00,0x00,0x00,0x00,0x00,0x00,0x00,0x00,0x00,0x00,0x00,0x00,0x00 },  0,       AV_CODEC_ID_NONE },
};

/* actual coded width for AVC-Intra to allow selecting correct SPS/PPS */
static const MXFCodecUL mxf_intra_only_picture_coded_width[] = {
    { { 0x06,0x0e,0x2b,0x34,0x04,0x01,0x01,0x0A,0x04,0x01,0x02,0x02,0x01,0x32,0x21,0x01 }, 16, 1440 },
    { { 0x06,0x0e,0x2b,0x34,0x04,0x01,0x01,0x0A,0x04,0x01,0x02,0x02,0x01,0x32,0x21,0x02 }, 16, 1440 },
    { { 0x06,0x0e,0x2b,0x34,0x04,0x01,0x01,0x0A,0x04,0x01,0x02,0x02,0x01,0x32,0x21,0x03 }, 16, 1440 },
    { { 0x06,0x0e,0x2b,0x34,0x04,0x01,0x01,0x0A,0x04,0x01,0x02,0x02,0x01,0x32,0x21,0x04 }, 16, 1440 },
    { { 0x00,0x00,0x00,0x00,0x00,0x00,0x00,0x00,0x00,0x00,0x00,0x00,0x00,0x00,0x00,0x00 },  0,    0 },
};

static const MXFCodecUL mxf_sound_essence_container_uls[] = {
    // sound essence container uls
    { { 0x06,0x0e,0x2b,0x34,0x04,0x01,0x01,0x01,0x0d,0x01,0x03,0x01,0x02,0x06,0x01,0x00 }, 14, AV_CODEC_ID_PCM_S16LE }, /* BWF Frame wrapped */
    { { 0x06,0x0e,0x2b,0x34,0x04,0x01,0x01,0x02,0x0d,0x01,0x03,0x01,0x02,0x04,0x40,0x01 }, 14,       AV_CODEC_ID_MP2 }, /* MPEG-ES Frame wrapped, 0x40 ??? stream id */
    { { 0x06,0x0e,0x2b,0x34,0x04,0x01,0x01,0x01,0x0d,0x01,0x03,0x01,0x02,0x01,0x01,0x01 }, 14, AV_CODEC_ID_PCM_S16LE }, /* D-10 Mapping 50Mbps PAL Extended Template */
    { { 0x06,0x0e,0x2b,0x34,0x01,0x01,0x01,0xff,0x4b,0x46,0x41,0x41,0x00,0x0d,0x4d,0x4F }, 14, AV_CODEC_ID_PCM_S16LE }, /* 0001GL00.MXF.A1.mxf_opatom.mxf */
    { { 0x06,0x0e,0x2b,0x34,0x04,0x01,0x01,0x03,0x04,0x02,0x02,0x02,0x03,0x03,0x01,0x00 }, 14,       AV_CODEC_ID_AAC }, /* MPEG-2 AAC ADTS (legacy) */
    { { 0x00,0x00,0x00,0x00,0x00,0x00,0x00,0x00,0x00,0x00,0x00,0x00,0x00,0x00,0x00,0x00 },  0,      AV_CODEC_ID_NONE },
};

static const MXFCodecUL mxf_data_essence_container_uls[] = {
    { { 0x06,0x0e,0x2b,0x34,0x04,0x01,0x01,0x09,0x0d,0x01,0x03,0x01,0x02,0x0e,0x00,0x00 }, 16, 0 },
    { { 0x00,0x00,0x00,0x00,0x00,0x00,0x00,0x00,0x00,0x00,0x00,0x00,0x00,0x00,0x00,0x00 },  0, AV_CODEC_ID_NONE },
};

static const char* const mxf_data_essence_descriptor[] = {
    "vbi_vanc_smpte_436M",
};

static int mxf_get_sorted_table_segments(MXFContext *mxf, int *nb_sorted_segments, MXFIndexTableSegment ***sorted_segments)
{
    int i, j, nb_segments = 0;
    MXFIndexTableSegment **unsorted_segments;
    int last_body_sid = -1, last_index_sid = -1, last_index_start = -1;

    /* count number of segments, allocate arrays and copy unsorted segments */
    for (i = 0; i < mxf->metadata_sets_count; i++)
        if (mxf->metadata_sets[i]->type == IndexTableSegment)
            nb_segments++;

    if (!nb_segments)
        return AVERROR_INVALIDDATA;

    if (!(unsorted_segments = av_calloc(nb_segments, sizeof(*unsorted_segments))) ||
        !(*sorted_segments  = av_calloc(nb_segments, sizeof(**sorted_segments)))) {
        av_freep(sorted_segments);
        av_free(unsorted_segments);
        return AVERROR(ENOMEM);
    }

    for (i = j = 0; i < mxf->metadata_sets_count; i++)
        if (mxf->metadata_sets[i]->type == IndexTableSegment)
            unsorted_segments[j++] = (MXFIndexTableSegment*)mxf->metadata_sets[i];

    *nb_sorted_segments = 0;

    /* sort segments by {BodySID, IndexSID, IndexStartPosition}, remove duplicates while we're at it */
    for (i = 0; i < nb_segments; i++) {
        int best = -1, best_body_sid = -1, best_index_sid = -1, best_index_start = -1;
        uint64_t best_index_duration = 0;

        for (j = 0; j < nb_segments; j++) {
            MXFIndexTableSegment *s = unsorted_segments[j];

            /* Require larger BosySID, IndexSID or IndexStartPosition then the previous entry. This removes duplicates.
             * We want the smallest values for the keys than what we currently have, unless this is the first such entry this time around.
             * If we come across an entry with the same IndexStartPosition but larger IndexDuration, then we'll prefer it over the one we currently have.
             */
            if ((i == 0     || s->body_sid > last_body_sid || s->index_sid > last_index_sid || s->index_start_position > last_index_start) &&
                (best == -1 || s->body_sid < best_body_sid || s->index_sid < best_index_sid || s->index_start_position < best_index_start ||
                (s->index_start_position == best_index_start && s->index_duration > best_index_duration))) {
                best             = j;
                best_body_sid    = s->body_sid;
                best_index_sid   = s->index_sid;
                best_index_start = s->index_start_position;
                best_index_duration = s->index_duration;
            }
        }

        /* no suitable entry found -> we're done */
        if (best == -1)
            break;

        (*sorted_segments)[(*nb_sorted_segments)++] = unsorted_segments[best];
        last_body_sid    = best_body_sid;
        last_index_sid   = best_index_sid;
        last_index_start = best_index_start;
    }

    av_free(unsorted_segments);

    return 0;
}

/**
 * Computes the absolute file offset of the given essence container offset
 */
static int mxf_absolute_bodysid_offset(MXFContext *mxf, int body_sid, int64_t offset, int64_t *offset_out)
{
    int x;
    int64_t offset_in = offset;     /* for logging */

    for (x = 0; x < mxf->partitions_count; x++) {
        MXFPartition *p = &mxf->partitions[x];

        if (p->body_sid != body_sid)
            continue;

        if (offset < p->essence_length || !p->essence_length) {
            *offset_out = p->essence_offset + offset;
            return 0;
        }

        offset -= p->essence_length;
    }

    av_log(mxf->fc, AV_LOG_ERROR,
           "failed to find absolute offset of %"PRIX64" in BodySID %i - partial file?\n",
           offset_in, body_sid);

    return AVERROR_INVALIDDATA;
}

/**
 * Returns the end position of the essence container with given BodySID, or zero if unknown
 */
static int64_t mxf_essence_container_end(MXFContext *mxf, int body_sid)
{
    int x;
    int64_t ret = 0;

    for (x = 0; x < mxf->partitions_count; x++) {
        MXFPartition *p = &mxf->partitions[x];

        if (p->body_sid != body_sid)
            continue;

        if (!p->essence_length)
            return 0;

        ret = p->essence_offset + p->essence_length;
    }

    return ret;
}

/* EditUnit -> absolute offset */
static int mxf_edit_unit_absolute_offset(MXFContext *mxf, MXFIndexTable *index_table, int64_t edit_unit, int64_t *edit_unit_out, int64_t *offset_out, int nag)
{
    int i;
    int64_t offset_temp = 0;

    for (i = 0; i < index_table->nb_segments; i++) {
        MXFIndexTableSegment *s = index_table->segments[i];

        edit_unit = FFMAX(edit_unit, s->index_start_position);  /* clamp if trying to seek before start */

        if (edit_unit < s->index_start_position + s->index_duration) {
            int64_t index = edit_unit - s->index_start_position;

            if (s->edit_unit_byte_count)
                offset_temp += s->edit_unit_byte_count * index;
            else if (s->nb_index_entries) {
                if (s->nb_index_entries == 2 * s->index_duration + 1)
                    index *= 2;     /* Avid index */

                if (index < 0 || index >= s->nb_index_entries) {
                    av_log(mxf->fc, AV_LOG_ERROR, "IndexSID %i segment at %"PRId64" IndexEntryArray too small\n",
                           index_table->index_sid, s->index_start_position);
                    return AVERROR_INVALIDDATA;
                }

                offset_temp = s->stream_offset_entries[index];
            } else {
                av_log(mxf->fc, AV_LOG_ERROR, "IndexSID %i segment at %"PRId64" missing EditUnitByteCount and IndexEntryArray\n",
                       index_table->index_sid, s->index_start_position);
                return AVERROR_INVALIDDATA;
            }

            if (edit_unit_out)
                *edit_unit_out = edit_unit;

            return mxf_absolute_bodysid_offset(mxf, index_table->body_sid, offset_temp, offset_out);
        } else {
            /* EditUnitByteCount == 0 for VBR indexes, which is fine since they use explicit StreamOffsets */
            offset_temp += s->edit_unit_byte_count * s->index_duration;
        }
    }

    if (nag)
        av_log(mxf->fc, AV_LOG_ERROR, "failed to map EditUnit %"PRId64" in IndexSID %i to an offset\n", edit_unit, index_table->index_sid);

    return AVERROR_INVALIDDATA;
}

static int mxf_compute_ptses_fake_index(MXFContext *mxf, MXFIndexTable *index_table)
{
    int i, j, x;
    int8_t max_temporal_offset = -128;
    uint8_t *flags;

    /* first compute how many entries we have */
    for (i = 0; i < index_table->nb_segments; i++) {
        MXFIndexTableSegment *s = index_table->segments[i];

        if (!s->nb_index_entries) {
            index_table->nb_ptses = 0;
            return 0;                               /* no TemporalOffsets */
        }

        index_table->nb_ptses += s->index_duration;
    }

    /* paranoid check */
    if (index_table->nb_ptses <= 0)
        return 0;

    if (!(index_table->ptses      = av_calloc(index_table->nb_ptses, sizeof(int64_t))) ||
        !(index_table->fake_index = av_calloc(index_table->nb_ptses, sizeof(AVIndexEntry))) ||
        !(index_table->offsets    = av_calloc(index_table->nb_ptses, sizeof(int8_t))) ||
        !(flags                   = av_calloc(index_table->nb_ptses, sizeof(uint8_t)))) {
        av_freep(&index_table->ptses);
        av_freep(&index_table->fake_index);
        av_freep(&index_table->offsets);
        return AVERROR(ENOMEM);
    }

    /* we may have a few bad TemporalOffsets
     * make sure the corresponding PTSes don't have the bogus value 0 */
    for (x = 0; x < index_table->nb_ptses; x++)
        index_table->ptses[x] = AV_NOPTS_VALUE;

    /**
     * We have this:
     *
     * x  TemporalOffset
     * 0:  0
     * 1:  1
     * 2:  1
     * 3: -2
     * 4:  1
     * 5:  1
     * 6: -2
     *
     * We want to transform it into this:
     *
     * x  DTS PTS
     * 0: -1   0
     * 1:  0   3
     * 2:  1   1
     * 3:  2   2
     * 4:  3   6
     * 5:  4   4
     * 6:  5   5
     *
     * We do this by bucket sorting x by x+TemporalOffset[x] into mxf->ptses,
     * then settings mxf->first_dts = -max(TemporalOffset[x]).
     * The latter makes DTS <= PTS.
     */
    for (i = x = 0; i < index_table->nb_segments; i++) {
        MXFIndexTableSegment *s = index_table->segments[i];
        int index_delta = 1;
        int n = s->nb_index_entries;

        if (s->nb_index_entries == 2 * s->index_duration + 1) {
            index_delta = 2;    /* Avid index */
            /* ignore the last entry - it's the size of the essence container */
            n--;
        }

        for (j = 0; j < n; j += index_delta, x++) {
            int offset = s->temporal_offset_entries[j] / index_delta;
            int index  = x + offset;

            if (x >= index_table->nb_ptses) {
                av_log(mxf->fc, AV_LOG_ERROR,
                       "x >= nb_ptses - IndexEntryCount %i < IndexDuration %"PRId64"?\n",
                       s->nb_index_entries, s->index_duration);
                break;
            }

            flags[x] = !(s->flag_entries[j] & 0x30) ? AVINDEX_KEYFRAME : 0;

            if (index < 0 || index >= index_table->nb_ptses) {
                av_log(mxf->fc, AV_LOG_ERROR,
                       "index entry %i + TemporalOffset %i = %i, which is out of bounds\n",
                       x, offset, index);
                continue;
            }

            index_table->offsets[x] = offset;
            index_table->ptses[index] = x;
            max_temporal_offset = FFMAX(max_temporal_offset, offset);
        }
    }

    /* calculate the fake index table in display order */
    for (x = 0; x < index_table->nb_ptses; x++) {
        index_table->fake_index[x].timestamp = x;
        if (index_table->ptses[x] != AV_NOPTS_VALUE)
            index_table->fake_index[index_table->ptses[x]].flags = flags[x];
    }
    av_freep(&flags);

    index_table->first_dts = -max_temporal_offset;

    return 0;
}

/**
 * Sorts and collects index table segments into index tables.
 * Also computes PTSes if possible.
 */
static int mxf_compute_index_tables(MXFContext *mxf)
{
    int i, j, k, ret, nb_sorted_segments;
    MXFIndexTableSegment **sorted_segments = NULL;
    AVStream *st = NULL;

    for (i = 0; i < mxf->fc->nb_streams; i++) {
        if (mxf->fc->streams[i]->codecpar->codec_type == AVMEDIA_TYPE_DATA)
            continue;
        st = mxf->fc->streams[i];
        break;
    }

    if ((ret = mxf_get_sorted_table_segments(mxf, &nb_sorted_segments, &sorted_segments)) ||
        nb_sorted_segments <= 0) {
        av_log(mxf->fc, AV_LOG_WARNING, "broken or empty index\n");
        return 0;
    }

    /* sanity check and count unique BodySIDs/IndexSIDs */
    for (i = 0; i < nb_sorted_segments; i++) {
        if (i == 0 || sorted_segments[i-1]->index_sid != sorted_segments[i]->index_sid)
            mxf->nb_index_tables++;
        else if (sorted_segments[i-1]->body_sid != sorted_segments[i]->body_sid) {
            av_log(mxf->fc, AV_LOG_ERROR, "found inconsistent BodySID\n");
            ret = AVERROR_INVALIDDATA;
            goto finish_decoding_index;
        }
    }

    mxf->index_tables = av_mallocz_array(mxf->nb_index_tables,
                                         sizeof(*mxf->index_tables));
    if (!mxf->index_tables) {
        av_log(mxf->fc, AV_LOG_ERROR, "failed to allocate index tables\n");
        ret = AVERROR(ENOMEM);
        goto finish_decoding_index;
    }

    /* distribute sorted segments to index tables */
    for (i = j = 0; i < nb_sorted_segments; i++) {
        if (i != 0 && sorted_segments[i-1]->index_sid != sorted_segments[i]->index_sid) {
            /* next IndexSID */
            j++;
        }

        mxf->index_tables[j].nb_segments++;
    }

    for (i = j = 0; j < mxf->nb_index_tables; i += mxf->index_tables[j++].nb_segments) {
        MXFIndexTable *t = &mxf->index_tables[j];

        t->segments = av_mallocz_array(t->nb_segments,
                                       sizeof(*t->segments));

        if (!t->segments) {
            av_log(mxf->fc, AV_LOG_ERROR, "failed to allocate IndexTableSegment"
                   " pointer array\n");
            ret = AVERROR(ENOMEM);
            goto finish_decoding_index;
        }

        if (sorted_segments[i]->index_start_position)
            av_log(mxf->fc, AV_LOG_WARNING, "IndexSID %i starts at EditUnit %"PRId64" - seeking may not work as expected\n",
                   sorted_segments[i]->index_sid, sorted_segments[i]->index_start_position);

        memcpy(t->segments, &sorted_segments[i], t->nb_segments * sizeof(MXFIndexTableSegment*));
        t->index_sid = sorted_segments[i]->index_sid;
        t->body_sid = sorted_segments[i]->body_sid;

        if ((ret = mxf_compute_ptses_fake_index(mxf, t)) < 0)
            goto finish_decoding_index;

        /* fix zero IndexDurations */
        for (k = 0; k < t->nb_segments; k++) {
            if (t->segments[k]->index_duration)
                continue;

            if (t->nb_segments > 1)
                av_log(mxf->fc, AV_LOG_WARNING, "IndexSID %i segment %i has zero IndexDuration and there's more than one segment\n",
                       t->index_sid, k);

            if (!st) {
                av_log(mxf->fc, AV_LOG_WARNING, "no streams?\n");
                break;
            }

            /* assume the first stream's duration is reasonable
             * leave index_duration = 0 on further segments in case we have any (unlikely)
             */
            t->segments[k]->index_duration = st->duration;
            break;
        }
    }

    ret = 0;
finish_decoding_index:
    av_free(sorted_segments);
    return ret;
}

static int mxf_is_intra_only(MXFDescriptor *descriptor)
{
    return mxf_get_codec_ul(mxf_intra_only_essence_container_uls,
                            &descriptor->essence_container_ul)->id != AV_CODEC_ID_NONE ||
           mxf_get_codec_ul(mxf_intra_only_picture_essence_coding_uls,
                            &descriptor->essence_codec_ul)->id     != AV_CODEC_ID_NONE;
}

static int mxf_uid_to_str(UID uid, char **str)
{
    int i;
    char *p;
    p = *str = av_mallocz(sizeof(UID) * 2 + 4 + 1);
    if (!p)
        return AVERROR(ENOMEM);
    for (i = 0; i < sizeof(UID); i++) {
        snprintf(p, 2 + 1, "%.2x", uid[i]);
        p += 2;
        if (i == 3 || i == 5 || i == 7 || i == 9) {
            snprintf(p, 1 + 1, "-");
            p++;
        }
    }
    return 0;
}

static int mxf_umid_to_str(UID ul, UID uid, char **str)
{
    int i;
    char *p;
    p = *str = av_mallocz(sizeof(UID) * 4 + 2 + 1);
    if (!p)
        return AVERROR(ENOMEM);
    snprintf(p, 2 + 1, "0x");
    p += 2;
    for (i = 0; i < sizeof(UID); i++) {
        snprintf(p, 2 + 1, "%.2X", ul[i]);
        p += 2;

    }
    for (i = 0; i < sizeof(UID); i++) {
        snprintf(p, 2 + 1, "%.2X", uid[i]);
        p += 2;
    }
    return 0;
}

static int mxf_add_umid_metadata(AVDictionary **pm, const char *key, MXFPackage* package)
{
    char *str;
    int ret;
    if (!package)
        return 0;
    if ((ret = mxf_umid_to_str(package->package_ul, package->package_uid, &str)) < 0)
        return ret;
    av_dict_set(pm, key, str, AV_DICT_DONT_STRDUP_VAL);
    return 0;
}

static int mxf_add_timecode_metadata(AVDictionary **pm, const char *key, AVTimecode *tc)
{
    char buf[AV_TIMECODE_STR_SIZE];
    av_dict_set(pm, key, av_timecode_make_string(tc, buf, 0), 0);

    return 0;
}

static MXFTimecodeComponent* mxf_resolve_timecode_component(MXFContext *mxf, UID *strong_ref)
{
    MXFStructuralComponent *component = NULL;
    MXFPulldownComponent *pulldown = NULL;

    component = mxf_resolve_strong_ref(mxf, strong_ref, AnyType);
    if (!component)
        return NULL;

    switch (component->type) {
    case TimecodeComponent:
        return (MXFTimecodeComponent*)component;
    case PulldownComponent: /* timcode component may be located on a pulldown component */
        pulldown = (MXFPulldownComponent*)component;
        return mxf_resolve_strong_ref(mxf, &pulldown->input_segment_ref, TimecodeComponent);
    default:
        break;
    }
    return NULL;
}

static MXFPackage* mxf_resolve_source_package(MXFContext *mxf, UID package_uid)
{
    MXFPackage *package = NULL;
    int i;

    for (i = 0; i < mxf->packages_count; i++) {
        package = mxf_resolve_strong_ref(mxf, &mxf->packages_refs[i], SourcePackage);
        if (!package)
            continue;

        if (!memcmp(package->package_uid, package_uid, 16))
            return package;
    }
    return NULL;
}

static MXFDescriptor* mxf_resolve_multidescriptor(MXFContext *mxf, MXFDescriptor *descriptor, int track_id)
{
    MXFDescriptor *sub_descriptor = NULL;
    int i;

    if (!descriptor)
        return NULL;

    if (descriptor->type == MultipleDescriptor) {
        for (i = 0; i < descriptor->sub_descriptors_count; i++) {
            sub_descriptor = mxf_resolve_strong_ref(mxf, &descriptor->sub_descriptors_refs[i], Descriptor);

            if (!sub_descriptor) {
                av_log(mxf->fc, AV_LOG_ERROR, "could not resolve sub descriptor strong ref\n");
                continue;
            }
            if (sub_descriptor->linked_track_id == track_id) {
                return sub_descriptor;
            }
        }
    } else if (descriptor->type == Descriptor)
        return descriptor;

    return NULL;
}

static MXFStructuralComponent* mxf_resolve_essence_group_choice(MXFContext *mxf, MXFEssenceGroup *essence_group)
{
    MXFStructuralComponent *component = NULL;
    MXFPackage *package = NULL;
    MXFDescriptor *descriptor = NULL;
    int i;

    if (!essence_group || !essence_group->structural_components_count)
        return NULL;

    /* essence groups contains multiple representations of the same media,
       this return the first components with a valid Descriptor typically index 0 */
    for (i =0; i < essence_group->structural_components_count; i++){
        component = mxf_resolve_strong_ref(mxf, &essence_group->structural_components_refs[i], SourceClip);
        if (!component)
            continue;

        if (!(package = mxf_resolve_source_package(mxf, component->source_package_uid)))
            continue;

        descriptor = mxf_resolve_strong_ref(mxf, &package->descriptor_ref, Descriptor);
        if (descriptor)
            return component;
    }
    return NULL;
}

static MXFStructuralComponent* mxf_resolve_sourceclip(MXFContext *mxf, UID *strong_ref)
{
    MXFStructuralComponent *component = NULL;

    component = mxf_resolve_strong_ref(mxf, strong_ref, AnyType);
    if (!component)
        return NULL;
    switch (component->type) {
        case SourceClip:
            return component;
        case EssenceGroup:
            return mxf_resolve_essence_group_choice(mxf, (MXFEssenceGroup*) component);
        default:
            break;
    }
    return NULL;
}

static int mxf_parse_package_comments(MXFContext *mxf, AVDictionary **pm, MXFPackage *package)
{
    MXFTaggedValue *tag;
    int size, i;
    char *key = NULL;

    for (i = 0; i < package->comment_count; i++) {
        tag = mxf_resolve_strong_ref(mxf, &package->comment_refs[i], TaggedValue);
        if (!tag || !tag->name || !tag->value)
            continue;

        size = strlen(tag->name) + 8 + 1;
        key = av_mallocz(size);
        if (!key)
            return AVERROR(ENOMEM);

        snprintf(key, size, "comment_%s", tag->name);
        av_dict_set(pm, key, tag->value, AV_DICT_DONT_STRDUP_KEY);
    }
    return 0;
}

static int mxf_parse_physical_source_package(MXFContext *mxf, MXFTrack *source_track, AVStream *st)
{
    MXFPackage *physical_package = NULL;
    MXFTrack *physical_track = NULL;
    MXFStructuralComponent *sourceclip = NULL;
    MXFTimecodeComponent *mxf_tc = NULL;
    int i, j, k;
    AVTimecode tc;
    int flags;
    int64_t start_position;

    for (i = 0; i < source_track->sequence->structural_components_count; i++) {
        sourceclip = mxf_resolve_strong_ref(mxf, &source_track->sequence->structural_components_refs[i], SourceClip);
        if (!sourceclip)
            continue;

        if (!(physical_package = mxf_resolve_source_package(mxf, sourceclip->source_package_uid)))
            break;

        mxf_add_umid_metadata(&st->metadata, "reel_umid", physical_package);

        /* the name of physical source package is name of the reel or tape */
        if (physical_package->name && physical_package->name[0])
            av_dict_set(&st->metadata, "reel_name", physical_package->name, 0);

        /* the source timecode is calculated by adding the start_position of the sourceclip from the file source package track
         * to the start_frame of the timecode component located on one of the tracks of the physical source package.
         */
        for (j = 0; j < physical_package->tracks_count; j++) {
            if (!(physical_track = mxf_resolve_strong_ref(mxf, &physical_package->tracks_refs[j], Track))) {
                av_log(mxf->fc, AV_LOG_ERROR, "could not resolve source track strong ref\n");
                continue;
            }

            if (!(physical_track->sequence = mxf_resolve_strong_ref(mxf, &physical_track->sequence_ref, Sequence))) {
                av_log(mxf->fc, AV_LOG_ERROR, "could not resolve source track sequence strong ref\n");
                continue;
            }

        if (physical_track->edit_rate.num <= 0 ||
            physical_track->edit_rate.den <= 0) {
            av_log(mxf->fc, AV_LOG_WARNING,
                   "Invalid edit rate (%d/%d) found on structural"
                   " component #%d, defaulting to 25/1\n",
                   physical_track->edit_rate.num,
                   physical_track->edit_rate.den, i);
            physical_track->edit_rate = (AVRational){25, 1};
        }

            for (k = 0; k < physical_track->sequence->structural_components_count; k++) {
                if (!(mxf_tc = mxf_resolve_timecode_component(mxf, &physical_track->sequence->structural_components_refs[k])))
                    continue;

                flags = mxf_tc->drop_frame == 1 ? AV_TIMECODE_FLAG_DROPFRAME : 0;
                /* scale sourceclip start_position to match physical track edit rate */
                start_position = av_rescale_q(sourceclip->start_position,
                                              physical_track->edit_rate,
                                              source_track->edit_rate);

                if (av_timecode_init(&tc, mxf_tc->rate, flags, start_position + mxf_tc->start_frame, mxf->fc) == 0) {
                    mxf_add_timecode_metadata(&st->metadata, "timecode", &tc);
                    return 0;
                }
            }
        }
    }

    return 0;
}

static int mxf_add_metadata_stream(MXFContext *mxf, MXFTrack *track)
{
    MXFStructuralComponent *component = NULL;
    const MXFCodecUL *codec_ul = NULL;
    MXFPackage tmp_package;
    AVStream *st;
    int j;

    for (j = 0; j < track->sequence->structural_components_count; j++) {
        component = mxf_resolve_sourceclip(mxf, &track->sequence->structural_components_refs[j]);
        if (!component)
            continue;
        break;
    }
    if (!component)
        return 0;

    st = avformat_new_stream(mxf->fc, NULL);
    if (!st) {
        av_log(mxf->fc, AV_LOG_ERROR, "could not allocate metadata stream\n");
        return AVERROR(ENOMEM);
    }

    st->codecpar->codec_type = AVMEDIA_TYPE_DATA;
    st->codecpar->codec_id = AV_CODEC_ID_NONE;
    st->id = track->track_id;

    memcpy(&tmp_package.package_ul, component->source_package_ul, 16);
    memcpy(&tmp_package.package_uid, component->source_package_uid, 16);
    mxf_add_umid_metadata(&st->metadata, "file_package_umid", &tmp_package);
    if (track->name && track->name[0])
        av_dict_set(&st->metadata, "track_name", track->name, 0);

    codec_ul = mxf_get_codec_ul(ff_mxf_data_definition_uls, &track->sequence->data_definition_ul);
    av_dict_set(&st->metadata, "data_type", av_get_media_type_string(codec_ul->id), 0);
    return 0;
}

static int mxf_parse_structural_metadata(MXFContext *mxf)
{
    MXFPackage *material_package = NULL;
    int i, j, k, ret;

    av_log(mxf->fc, AV_LOG_TRACE, "metadata sets count %d\n", mxf->metadata_sets_count);
    /* TODO: handle multiple material packages (OP3x) */
    for (i = 0; i < mxf->packages_count; i++) {
        material_package = mxf_resolve_strong_ref(mxf, &mxf->packages_refs[i], MaterialPackage);
        if (material_package) break;
    }
    if (!material_package) {
        av_log(mxf->fc, AV_LOG_ERROR, "no material package found\n");
        return AVERROR_INVALIDDATA;
    }

    mxf_add_umid_metadata(&mxf->fc->metadata, "material_package_umid", material_package);
    if (material_package->name && material_package->name[0])
        av_dict_set(&mxf->fc->metadata, "material_package_name", material_package->name, 0);
    mxf_parse_package_comments(mxf, &mxf->fc->metadata, material_package);

    for (i = 0; i < material_package->tracks_count; i++) {
        MXFPackage *source_package = NULL;
        MXFTrack *material_track = NULL;
        MXFTrack *source_track = NULL;
        MXFTrack *temp_track = NULL;
        MXFDescriptor *descriptor = NULL;
        MXFStructuralComponent *component = NULL;
        MXFTimecodeComponent *mxf_tc = NULL;
        UID *essence_container_ul = NULL;
        const MXFCodecUL *codec_ul = NULL;
        const MXFCodecUL *container_ul = NULL;
        const MXFCodecUL *pix_fmt_ul = NULL;
        AVStream *st;
        AVTimecode tc;
        int flags;

        if (!(material_track = mxf_resolve_strong_ref(mxf, &material_package->tracks_refs[i], Track))) {
            av_log(mxf->fc, AV_LOG_ERROR, "could not resolve material track strong ref\n");
            continue;
        }

        if ((component = mxf_resolve_strong_ref(mxf, &material_track->sequence_ref, TimecodeComponent))) {
            mxf_tc = (MXFTimecodeComponent*)component;
            flags = mxf_tc->drop_frame == 1 ? AV_TIMECODE_FLAG_DROPFRAME : 0;
            if (av_timecode_init(&tc, mxf_tc->rate, flags, mxf_tc->start_frame, mxf->fc) == 0) {
                mxf_add_timecode_metadata(&mxf->fc->metadata, "timecode", &tc);
            }
        }

        if (!(material_track->sequence = mxf_resolve_strong_ref(mxf, &material_track->sequence_ref, Sequence))) {
            av_log(mxf->fc, AV_LOG_ERROR, "could not resolve material track sequence strong ref\n");
            continue;
        }

        for (j = 0; j < material_track->sequence->structural_components_count; j++) {
            component = mxf_resolve_strong_ref(mxf, &material_track->sequence->structural_components_refs[j], TimecodeComponent);
            if (!component)
                continue;

            mxf_tc = (MXFTimecodeComponent*)component;
            flags = mxf_tc->drop_frame == 1 ? AV_TIMECODE_FLAG_DROPFRAME : 0;
            if (av_timecode_init(&tc, mxf_tc->rate, flags, mxf_tc->start_frame, mxf->fc) == 0) {
                mxf_add_timecode_metadata(&mxf->fc->metadata, "timecode", &tc);
                break;
            }
        }

        /* TODO: handle multiple source clips, only finds first valid source clip */
        if(material_track->sequence->structural_components_count > 1)
            av_log(mxf->fc, AV_LOG_WARNING, "material track %d: has %d components\n",
                       material_track->track_id, material_track->sequence->structural_components_count);

        for (j = 0; j < material_track->sequence->structural_components_count; j++) {
            component = mxf_resolve_sourceclip(mxf, &material_track->sequence->structural_components_refs[j]);
            if (!component)
                continue;

            source_package = mxf_resolve_source_package(mxf, component->source_package_uid);
            if (!source_package) {
                av_log(mxf->fc, AV_LOG_TRACE, "material track %d: no corresponding source package found\n", material_track->track_id);
                break;
            }
            for (k = 0; k < source_package->tracks_count; k++) {
                if (!(temp_track = mxf_resolve_strong_ref(mxf, &source_package->tracks_refs[k], Track))) {
                    av_log(mxf->fc, AV_LOG_ERROR, "could not resolve source track strong ref\n");
                    ret = AVERROR_INVALIDDATA;
                    goto fail_and_free;
                }
                if (temp_track->track_id == component->source_track_id) {
                    source_track = temp_track;
                    break;
                }
            }
            if (!source_track) {
                av_log(mxf->fc, AV_LOG_ERROR, "material track %d: no corresponding source track found\n", material_track->track_id);
                break;
            }
            if(source_track && component)
                break;
        }
        if (!source_track || !component || !source_package) {
            if((ret = mxf_add_metadata_stream(mxf, material_track)))
                goto fail_and_free;
            continue;
        }

        if (!(source_track->sequence = mxf_resolve_strong_ref(mxf, &source_track->sequence_ref, Sequence))) {
            av_log(mxf->fc, AV_LOG_ERROR, "could not resolve source track sequence strong ref\n");
            ret = AVERROR_INVALIDDATA;
            goto fail_and_free;
        }

        /* 0001GL00.MXF.A1.mxf_opatom.mxf has the same SourcePackageID as 0001GL.MXF.V1.mxf_opatom.mxf
         * This would result in both files appearing to have two streams. Work around this by sanity checking DataDefinition */
        if (memcmp(material_track->sequence->data_definition_ul, source_track->sequence->data_definition_ul, 16)) {
            av_log(mxf->fc, AV_LOG_ERROR, "material track %d: DataDefinition mismatch\n", material_track->track_id);
            continue;
        }

        st = avformat_new_stream(mxf->fc, NULL);
        if (!st) {
            av_log(mxf->fc, AV_LOG_ERROR, "could not allocate stream\n");
            ret = AVERROR(ENOMEM);
            goto fail_and_free;
        }
        st->id = material_track->track_id;
        st->priv_data = source_track;

        source_package->descriptor = mxf_resolve_strong_ref(mxf, &source_package->descriptor_ref, AnyType);
        descriptor = mxf_resolve_multidescriptor(mxf, source_package->descriptor, source_track->track_id);

        /* A SourceClip from a EssenceGroup may only be a single frame of essence data. The clips duration is then how many
         * frames its suppose to repeat for. Descriptor->duration, if present, contains the real duration of the essence data */
        if (descriptor && descriptor->duration != AV_NOPTS_VALUE)
            source_track->original_duration = st->duration = FFMIN(descriptor->duration, component->duration);
        else
            source_track->original_duration = st->duration = component->duration;

        if (st->duration == -1)
            st->duration = AV_NOPTS_VALUE;
        st->start_time = component->start_position;
        if (material_track->edit_rate.num <= 0 ||
            material_track->edit_rate.den <= 0) {
            av_log(mxf->fc, AV_LOG_WARNING,
                   "Invalid edit rate (%d/%d) found on stream #%d, "
                   "defaulting to 25/1\n",
                   material_track->edit_rate.num,
                   material_track->edit_rate.den, st->index);
            material_track->edit_rate = (AVRational){25, 1};
        }
        avpriv_set_pts_info(st, 64, material_track->edit_rate.den, material_track->edit_rate.num);

        /* ensure SourceTrack EditRate == MaterialTrack EditRate since only
         * the former is accessible via st->priv_data */
        source_track->edit_rate = material_track->edit_rate;

        PRINT_KEY(mxf->fc, "data definition   ul", source_track->sequence->data_definition_ul);
        codec_ul = mxf_get_codec_ul(ff_mxf_data_definition_uls, &source_track->sequence->data_definition_ul);
        st->codecpar->codec_type = codec_ul->id;

        if (!descriptor) {
            av_log(mxf->fc, AV_LOG_INFO, "source track %d: stream %d, no descriptor found\n", source_track->track_id, st->index);
            continue;
        }
        PRINT_KEY(mxf->fc, "essence codec     ul", descriptor->essence_codec_ul);
        PRINT_KEY(mxf->fc, "essence container ul", descriptor->essence_container_ul);
        essence_container_ul = &descriptor->essence_container_ul;
        /* HACK: replacing the original key with mxf_encrypted_essence_container
         * is not allowed according to s429-6, try to find correct information anyway */
        if (IS_KLV_KEY(essence_container_ul, mxf_encrypted_essence_container)) {
            av_log(mxf->fc, AV_LOG_INFO, "broken encrypted mxf file\n");
            for (k = 0; k < mxf->metadata_sets_count; k++) {
                MXFMetadataSet *metadata = mxf->metadata_sets[k];
                if (metadata->type == CryptoContext) {
                    essence_container_ul = &((MXFCryptoContext *)metadata)->source_container_ul;
                    break;
                }
            }
        }

        /* TODO: drop PictureEssenceCoding and SoundEssenceCompression, only check EssenceContainer */
        codec_ul = mxf_get_codec_ul(ff_mxf_codec_uls, &descriptor->essence_codec_ul);
        st->codecpar->codec_id = (enum AVCodecID)codec_ul->id;
        if (st->codecpar->codec_id == AV_CODEC_ID_NONE) {
            codec_ul = mxf_get_codec_ul(ff_mxf_codec_uls, &descriptor->codec_ul);
            st->codecpar->codec_id = (enum AVCodecID)codec_ul->id;
        }

        av_log(mxf->fc, AV_LOG_VERBOSE, "%s: Universal Label: ",
               avcodec_get_name(st->codecpar->codec_id));
        for (k = 0; k < 16; k++) {
            av_log(mxf->fc, AV_LOG_VERBOSE, "%.2x",
                   descriptor->essence_codec_ul[k]);
            if (!(k+1 & 19) || k == 5)
                av_log(mxf->fc, AV_LOG_VERBOSE, ".");
        }
        av_log(mxf->fc, AV_LOG_VERBOSE, "\n");

        mxf_add_umid_metadata(&st->metadata, "file_package_umid", source_package);
        if (source_package->name && source_package->name[0])
            av_dict_set(&st->metadata, "file_package_name", source_package->name, 0);
        if (material_track->name && material_track->name[0])
            av_dict_set(&st->metadata, "track_name", material_track->name, 0);

        mxf_parse_physical_source_package(mxf, source_track, st);

        if (st->codecpar->codec_type == AVMEDIA_TYPE_VIDEO) {
            source_track->intra_only = mxf_is_intra_only(descriptor);
            container_ul = mxf_get_codec_ul(mxf_picture_essence_container_uls, essence_container_ul);
            if (st->codecpar->codec_id == AV_CODEC_ID_NONE)
                st->codecpar->codec_id = container_ul->id;
            st->codecpar->width = descriptor->width;
            st->codecpar->height = descriptor->height; /* Field height, not frame height */
            switch (descriptor->frame_layout) {
                case FullFrame:
                    st->codecpar->field_order = AV_FIELD_PROGRESSIVE;
                    break;
                case OneField:
                    /* Every other line is stored and needs to be duplicated. */
                    av_log(mxf->fc, AV_LOG_INFO, "OneField frame layout isn't currently supported\n");
                    break; /* The correct thing to do here is fall through, but by breaking we might be
                              able to decode some streams at half the vertical resolution, rather than not al all.
                              It's also for compatibility with the old behavior. */
                case MixedFields:
                    break;
                case SegmentedFrame:
                    st->codecpar->field_order = AV_FIELD_PROGRESSIVE;
                case SeparateFields:
                    av_log(mxf->fc, AV_LOG_DEBUG, "video_line_map: (%d, %d), field_dominance: %d\n",
                           descriptor->video_line_map[0], descriptor->video_line_map[1],
                           descriptor->field_dominance);
                    if ((descriptor->video_line_map[0] > 0) && (descriptor->video_line_map[1] > 0)) {
                        /* Detect coded field order from VideoLineMap:
                         *  (even, even) => bottom field coded first
                         *  (even, odd)  => top field coded first
                         *  (odd, even)  => top field coded first
                         *  (odd, odd)   => bottom field coded first
                         */
                        if ((descriptor->video_line_map[0] + descriptor->video_line_map[1]) % 2) {
                            switch (descriptor->field_dominance) {
                                case MXF_FIELD_DOMINANCE_DEFAULT:
                                case MXF_FIELD_DOMINANCE_FF:
                                    st->codecpar->field_order = AV_FIELD_TT;
                                    break;
                                case MXF_FIELD_DOMINANCE_FL:
                                    st->codecpar->field_order = AV_FIELD_TB;
                                    break;
                                default:
                                    avpriv_request_sample(mxf->fc,
                                                          "Field dominance %d support",
                                                          descriptor->field_dominance);
                            }
                        } else {
                            switch (descriptor->field_dominance) {
                                case MXF_FIELD_DOMINANCE_DEFAULT:
                                case MXF_FIELD_DOMINANCE_FF:
                                    st->codecpar->field_order = AV_FIELD_BB;
                                    break;
                                case MXF_FIELD_DOMINANCE_FL:
                                    st->codecpar->field_order = AV_FIELD_BT;
                                    break;
                                default:
                                    avpriv_request_sample(mxf->fc,
                                                          "Field dominance %d support",
                                                          descriptor->field_dominance);
                            }
                        }
                    }
                    /* Turn field height into frame height. */
                    st->codecpar->height *= 2;
                    break;
                default:
                    av_log(mxf->fc, AV_LOG_INFO, "Unknown frame layout type: %d\n", descriptor->frame_layout);
            }
            if (st->codecpar->codec_id == AV_CODEC_ID_RAWVIDEO) {
                st->codecpar->format = descriptor->pix_fmt;
                if (st->codecpar->format == AV_PIX_FMT_NONE) {
                    pix_fmt_ul = mxf_get_codec_ul(ff_mxf_pixel_format_uls,
                                                  &descriptor->essence_codec_ul);
                    st->codecpar->format = (enum AVPixelFormat)pix_fmt_ul->id;
                    if (st->codecpar->format== AV_PIX_FMT_NONE) {
                        st->codecpar->codec_tag = mxf_get_codec_ul(ff_mxf_codec_tag_uls,
                                                                   &descriptor->essence_codec_ul)->id;
                        if (!st->codecpar->codec_tag) {
                            /* support files created before RP224v10 by defaulting to UYVY422
                               if subsampling is 4:2:2 and component depth is 8-bit */
                            if (descriptor->horiz_subsampling == 2 &&
                                descriptor->vert_subsampling == 1 &&
                                descriptor->component_depth == 8) {
                                st->codecpar->format = AV_PIX_FMT_UYVY422;
                            }
                        }
                    }
                }
            }
            st->need_parsing = AVSTREAM_PARSE_HEADERS;
            if (material_track->sequence->origin) {
                av_dict_set_int(&st->metadata, "material_track_origin", material_track->sequence->origin, 0);
            }
            if (source_track->sequence->origin) {
                av_dict_set_int(&st->metadata, "source_track_origin", source_track->sequence->origin, 0);
            }
            if (descriptor->aspect_ratio.num && descriptor->aspect_ratio.den)
                st->display_aspect_ratio = descriptor->aspect_ratio;
        } else if (st->codecpar->codec_type == AVMEDIA_TYPE_AUDIO) {
            container_ul = mxf_get_codec_ul(mxf_sound_essence_container_uls, essence_container_ul);
            /* Only overwrite existing codec ID if it is unset or A-law, which is the default according to SMPTE RP 224. */
            if (st->codecpar->codec_id == AV_CODEC_ID_NONE || (st->codecpar->codec_id == AV_CODEC_ID_PCM_ALAW && (enum AVCodecID)container_ul->id != AV_CODEC_ID_NONE))
                st->codecpar->codec_id = (enum AVCodecID)container_ul->id;
            st->codecpar->channels = descriptor->channels;
            st->codecpar->bits_per_coded_sample = descriptor->bits_per_sample;

            if (descriptor->sample_rate.den > 0) {
                st->codecpar->sample_rate = descriptor->sample_rate.num / descriptor->sample_rate.den;
                avpriv_set_pts_info(st, 64, descriptor->sample_rate.den, descriptor->sample_rate.num);
            } else {
                av_log(mxf->fc, AV_LOG_WARNING, "invalid sample rate (%d/%d) "
                       "found for stream #%d, time base forced to 1/48000\n",
                       descriptor->sample_rate.num, descriptor->sample_rate.den,
                       st->index);
                avpriv_set_pts_info(st, 64, 1, 48000);
            }

            /* if duration is set, rescale it from EditRate to SampleRate */
            if (st->duration != AV_NOPTS_VALUE)
                st->duration = av_rescale_q(st->duration,
                                            av_inv_q(material_track->edit_rate),
                                            st->time_base);

            /* TODO: implement AV_CODEC_ID_RAWAUDIO */
            if (st->codecpar->codec_id == AV_CODEC_ID_PCM_S16LE) {
                if (descriptor->bits_per_sample > 16 && descriptor->bits_per_sample <= 24)
                    st->codecpar->codec_id = AV_CODEC_ID_PCM_S24LE;
                else if (descriptor->bits_per_sample == 32)
                    st->codecpar->codec_id = AV_CODEC_ID_PCM_S32LE;
            } else if (st->codecpar->codec_id == AV_CODEC_ID_PCM_S16BE) {
                if (descriptor->bits_per_sample > 16 && descriptor->bits_per_sample <= 24)
                    st->codecpar->codec_id = AV_CODEC_ID_PCM_S24BE;
                else if (descriptor->bits_per_sample == 32)
                    st->codecpar->codec_id = AV_CODEC_ID_PCM_S32BE;
            } else if (st->codecpar->codec_id == AV_CODEC_ID_MP2) {
                st->need_parsing = AVSTREAM_PARSE_FULL;
            }
        } else if (st->codecpar->codec_type == AVMEDIA_TYPE_DATA) {
            int codec_id = mxf_get_codec_ul(mxf_data_essence_container_uls,
                                            essence_container_ul)->id;
            if (codec_id >= 0 &&
                codec_id < FF_ARRAY_ELEMS(mxf_data_essence_descriptor)) {
                av_dict_set(&st->metadata, "data_type",
                            mxf_data_essence_descriptor[codec_id], 0);
            }
        }
        if (descriptor->extradata) {
            if (!ff_alloc_extradata(st->codecpar, descriptor->extradata_size)) {
                memcpy(st->codecpar->extradata, descriptor->extradata, descriptor->extradata_size);
            }
        } else if (st->codecpar->codec_id == AV_CODEC_ID_H264) {
            int coded_width = mxf_get_codec_ul(mxf_intra_only_picture_coded_width,
                                               &descriptor->essence_codec_ul)->id;
            if (coded_width)
                st->codecpar->width = coded_width;
            ret = ff_generate_avci_extradata(st);
            if (ret < 0)
                return ret;
        }
        if (st->codecpar->codec_type != AVMEDIA_TYPE_DATA && (*essence_container_ul)[15] > 0x01) {
            /* TODO: decode timestamps */
            st->need_parsing = AVSTREAM_PARSE_TIMESTAMPS;
        }
    }

    ret = 0;
fail_and_free:
    return ret;
}

static int64_t mxf_timestamp_to_int64(uint64_t timestamp)
{
    struct tm time = { 0 };
    time.tm_year = (timestamp >> 48) - 1900;
    time.tm_mon  = (timestamp >> 40 & 0xFF) - 1;
    time.tm_mday = (timestamp >> 32 & 0xFF);
    time.tm_hour = (timestamp >> 24 & 0xFF);
    time.tm_min  = (timestamp >> 16 & 0xFF);
    time.tm_sec  = (timestamp >> 8  & 0xFF);

    /* msvcrt versions of strftime calls the invalid parameter handler
     * (aborting the process if one isn't set) if the parameters are out
     * of range. */
    time.tm_mon  = av_clip(time.tm_mon,  0, 11);
    time.tm_mday = av_clip(time.tm_mday, 1, 31);
    time.tm_hour = av_clip(time.tm_hour, 0, 23);
    time.tm_min  = av_clip(time.tm_min,  0, 59);
    time.tm_sec  = av_clip(time.tm_sec,  0, 59);

    return (int64_t)av_timegm(&time) * 1000000;
}

#define SET_STR_METADATA(pb, name, str) do { \
    if ((ret = mxf_read_utf16be_string(pb, size, &str)) < 0) \
        return ret; \
    av_dict_set(&s->metadata, name, str, AV_DICT_DONT_STRDUP_VAL); \
} while (0)

#define SET_UID_METADATA(pb, name, var, str) do { \
    avio_read(pb, var, 16); \
    if ((ret = mxf_uid_to_str(var, &str)) < 0) \
        return ret; \
    av_dict_set(&s->metadata, name, str, AV_DICT_DONT_STRDUP_VAL); \
} while (0)

#define SET_TS_METADATA(pb, name, var, str) do { \
    var = avio_rb64(pb); \
    if ((ret = avpriv_dict_set_timestamp(&s->metadata, name, mxf_timestamp_to_int64(var)) < 0)) \
        return ret; \
} while (0)

static int mxf_read_identification_metadata(void *arg, AVIOContext *pb, int tag, int size, UID _uid, int64_t klv_offset)
{
    MXFContext *mxf = arg;
    AVFormatContext *s = mxf->fc;
    int ret;
    UID uid = { 0 };
    char *str = NULL;
    uint64_t ts;
    switch (tag) {
    case 0x3C01:
        SET_STR_METADATA(pb, "company_name", str);
        break;
    case 0x3C02:
        SET_STR_METADATA(pb, "product_name", str);
        break;
    case 0x3C04:
        SET_STR_METADATA(pb, "product_version", str);
        break;
    case 0x3C05:
        SET_UID_METADATA(pb, "product_uid", uid, str);
        break;
    case 0x3C06:
        SET_TS_METADATA(pb, "modification_date", ts, str);
        break;
    case 0x3C08:
        SET_STR_METADATA(pb, "application_platform", str);
        break;
    case 0x3C09:
        SET_UID_METADATA(pb, "generation_uid", uid, str);
        break;
    case 0x3C0A:
        SET_UID_METADATA(pb, "uid", uid, str);
        break;
    }
    return 0;
}

static int mxf_read_preface_metadata(void *arg, AVIOContext *pb, int tag, int size, UID uid, int64_t klv_offset)
{
    MXFContext *mxf = arg;
    AVFormatContext *s = mxf->fc;
    int ret;
    char *str = NULL;

    if (tag >= 0x8000 && (IS_KLV_KEY(uid, mxf_avid_project_name))) {
        SET_STR_METADATA(pb, "project_name", str);
    }
    return 0;
}

static const MXFMetadataReadTableEntry mxf_metadata_read_table[] = {
    { { 0x06,0x0e,0x2b,0x34,0x02,0x05,0x01,0x01,0x0d,0x01,0x02,0x01,0x01,0x05,0x01,0x00 }, mxf_read_primer_pack },
    { { 0x06,0x0e,0x2b,0x34,0x02,0x05,0x01,0x01,0x0d,0x01,0x02,0x01,0x01,0x02,0x01,0x00 }, mxf_read_partition_pack },
    { { 0x06,0x0e,0x2b,0x34,0x02,0x05,0x01,0x01,0x0d,0x01,0x02,0x01,0x01,0x02,0x02,0x00 }, mxf_read_partition_pack },
    { { 0x06,0x0e,0x2b,0x34,0x02,0x05,0x01,0x01,0x0d,0x01,0x02,0x01,0x01,0x02,0x03,0x00 }, mxf_read_partition_pack },
    { { 0x06,0x0e,0x2b,0x34,0x02,0x05,0x01,0x01,0x0d,0x01,0x02,0x01,0x01,0x02,0x04,0x00 }, mxf_read_partition_pack },
    { { 0x06,0x0e,0x2b,0x34,0x02,0x05,0x01,0x01,0x0d,0x01,0x02,0x01,0x01,0x03,0x01,0x00 }, mxf_read_partition_pack },
    { { 0x06,0x0e,0x2b,0x34,0x02,0x05,0x01,0x01,0x0d,0x01,0x02,0x01,0x01,0x03,0x02,0x00 }, mxf_read_partition_pack },
    { { 0x06,0x0e,0x2b,0x34,0x02,0x05,0x01,0x01,0x0d,0x01,0x02,0x01,0x01,0x03,0x03,0x00 }, mxf_read_partition_pack },
    { { 0x06,0x0e,0x2b,0x34,0x02,0x05,0x01,0x01,0x0d,0x01,0x02,0x01,0x01,0x03,0x04,0x00 }, mxf_read_partition_pack },
    { { 0x06,0x0e,0x2b,0x34,0x02,0x05,0x01,0x01,0x0d,0x01,0x02,0x01,0x01,0x04,0x02,0x00 }, mxf_read_partition_pack },
    { { 0x06,0x0e,0x2b,0x34,0x02,0x05,0x01,0x01,0x0d,0x01,0x02,0x01,0x01,0x04,0x04,0x00 }, mxf_read_partition_pack },
    { { 0x06,0x0e,0x2b,0x34,0x02,0x53,0x01,0x01,0x0d,0x01,0x01,0x01,0x01,0x01,0x2f,0x00 }, mxf_read_preface_metadata },
    { { 0x06,0x0e,0x2b,0x34,0x02,0x53,0x01,0x01,0x0d,0x01,0x01,0x01,0x01,0x01,0x30,0x00 }, mxf_read_identification_metadata },
    { { 0x06,0x0e,0x2b,0x34,0x02,0x53,0x01,0x01,0x0d,0x01,0x01,0x01,0x01,0x01,0x18,0x00 }, mxf_read_content_storage, 0, AnyType },
    { { 0x06,0x0e,0x2b,0x34,0x02,0x53,0x01,0x01,0x0d,0x01,0x01,0x01,0x01,0x01,0x37,0x00 }, mxf_read_package, sizeof(MXFPackage), SourcePackage },
    { { 0x06,0x0e,0x2b,0x34,0x02,0x53,0x01,0x01,0x0d,0x01,0x01,0x01,0x01,0x01,0x36,0x00 }, mxf_read_package, sizeof(MXFPackage), MaterialPackage },
    { { 0x06,0x0e,0x2b,0x34,0x02,0x53,0x01,0x01,0x0d,0x01,0x01,0x01,0x01,0x01,0x0f,0x00 }, mxf_read_sequence, sizeof(MXFSequence), Sequence },
    { { 0x06,0x0E,0x2B,0x34,0x02,0x53,0x01,0x01,0x0D,0x01,0x01,0x01,0x01,0x01,0x05,0x00 }, mxf_read_essence_group, sizeof(MXFEssenceGroup), EssenceGroup},
    { { 0x06,0x0e,0x2b,0x34,0x02,0x53,0x01,0x01,0x0d,0x01,0x01,0x01,0x01,0x01,0x11,0x00 }, mxf_read_source_clip, sizeof(MXFStructuralComponent), SourceClip },
    { { 0x06,0x0e,0x2b,0x34,0x02,0x53,0x01,0x01,0x0d,0x01,0x01,0x01,0x01,0x01,0x3f,0x00 }, mxf_read_tagged_value, sizeof(MXFTaggedValue), TaggedValue },
    { { 0x06,0x0e,0x2b,0x34,0x02,0x53,0x01,0x01,0x0d,0x01,0x01,0x01,0x01,0x01,0x44,0x00 }, mxf_read_generic_descriptor, sizeof(MXFDescriptor), MultipleDescriptor },
    { { 0x06,0x0e,0x2b,0x34,0x02,0x53,0x01,0x01,0x0d,0x01,0x01,0x01,0x01,0x01,0x42,0x00 }, mxf_read_generic_descriptor, sizeof(MXFDescriptor), Descriptor }, /* Generic Sound */
    { { 0x06,0x0e,0x2b,0x34,0x02,0x53,0x01,0x01,0x0d,0x01,0x01,0x01,0x01,0x01,0x28,0x00 }, mxf_read_generic_descriptor, sizeof(MXFDescriptor), Descriptor }, /* CDCI */
    { { 0x06,0x0e,0x2b,0x34,0x02,0x53,0x01,0x01,0x0d,0x01,0x01,0x01,0x01,0x01,0x29,0x00 }, mxf_read_generic_descriptor, sizeof(MXFDescriptor), Descriptor }, /* RGBA */
    { { 0x06,0x0e,0x2b,0x34,0x02,0x53,0x01,0x01,0x0d,0x01,0x01,0x01,0x01,0x01,0x48,0x00 }, mxf_read_generic_descriptor, sizeof(MXFDescriptor), Descriptor }, /* Wave */
    { { 0x06,0x0e,0x2b,0x34,0x02,0x53,0x01,0x01,0x0d,0x01,0x01,0x01,0x01,0x01,0x47,0x00 }, mxf_read_generic_descriptor, sizeof(MXFDescriptor), Descriptor }, /* AES3 */
    { { 0x06,0x0e,0x2b,0x34,0x02,0x53,0x01,0x01,0x0d,0x01,0x01,0x01,0x01,0x01,0x51,0x00 }, mxf_read_generic_descriptor, sizeof(MXFDescriptor), Descriptor }, /* MPEG2VideoDescriptor */
    { { 0x06,0x0e,0x2b,0x34,0x02,0x53,0x01,0x01,0x0d,0x01,0x01,0x01,0x01,0x01,0x5c,0x00 }, mxf_read_generic_descriptor, sizeof(MXFDescriptor), Descriptor }, /* VANC/VBI - SMPTE 436M */
    { { 0x06,0x0e,0x2b,0x34,0x02,0x53,0x01,0x01,0x0d,0x01,0x01,0x01,0x01,0x01,0x5e,0x00 }, mxf_read_generic_descriptor, sizeof(MXFDescriptor), Descriptor }, /* MPEG2AudioDescriptor */
    { { 0x06,0x0e,0x2b,0x34,0x02,0x53,0x01,0x01,0x0d,0x01,0x01,0x01,0x01,0x01,0x3A,0x00 }, mxf_read_track, sizeof(MXFTrack), Track }, /* Static Track */
    { { 0x06,0x0e,0x2b,0x34,0x02,0x53,0x01,0x01,0x0d,0x01,0x01,0x01,0x01,0x01,0x3B,0x00 }, mxf_read_track, sizeof(MXFTrack), Track }, /* Generic Track */
    { { 0x06,0x0e,0x2b,0x34,0x02,0x53,0x01,0x01,0x0d,0x01,0x01,0x01,0x01,0x01,0x14,0x00 }, mxf_read_timecode_component, sizeof(MXFTimecodeComponent), TimecodeComponent },
    { { 0x06,0x0e,0x2b,0x34,0x02,0x53,0x01,0x01,0x0d,0x01,0x01,0x01,0x01,0x01,0x0c,0x00 }, mxf_read_pulldown_component, sizeof(MXFPulldownComponent), PulldownComponent },
    { { 0x06,0x0e,0x2b,0x34,0x02,0x53,0x01,0x01,0x0d,0x01,0x04,0x01,0x02,0x02,0x00,0x00 }, mxf_read_cryptographic_context, sizeof(MXFCryptoContext), CryptoContext },
    { { 0x06,0x0e,0x2b,0x34,0x02,0x53,0x01,0x01,0x0d,0x01,0x02,0x01,0x01,0x10,0x01,0x00 }, mxf_read_index_table_segment, sizeof(MXFIndexTableSegment), IndexTableSegment },
    { { 0x00,0x00,0x00,0x00,0x00,0x00,0x00,0x00,0x00,0x00,0x00,0x00,0x00,0x00,0x00,0x00 }, NULL, 0, AnyType },
};

static int mxf_metadataset_init(MXFMetadataSet *ctx, enum MXFMetadataSetType type)
{
    switch (type){
    case MultipleDescriptor:
    case Descriptor:
        ((MXFDescriptor*)ctx)->pix_fmt = AV_PIX_FMT_NONE;
        ((MXFDescriptor*)ctx)->duration = AV_NOPTS_VALUE;
        break;
    default:
        break;
    }
    return 0;
}

static int mxf_read_local_tags(MXFContext *mxf, KLVPacket *klv, MXFMetadataReadFunc *read_child, int ctx_size, enum MXFMetadataSetType type)
{
    AVIOContext *pb = mxf->fc->pb;
    MXFMetadataSet *ctx = ctx_size ? av_mallocz(ctx_size) : mxf;
    uint64_t klv_end = avio_tell(pb) + klv->length;

    if (!ctx)
        return AVERROR(ENOMEM);
    mxf_metadataset_init(ctx, type);
    while (avio_tell(pb) + 4 < klv_end && !avio_feof(pb)) {
        int ret;
        int tag = avio_rb16(pb);
        int size = avio_rb16(pb); /* KLV specified by 0x53 */
        uint64_t next = avio_tell(pb) + size;
        UID uid = {0};

        av_log(mxf->fc, AV_LOG_TRACE, "local tag %#04x size %d\n", tag, size);
        if (!size) { /* ignore empty tag, needed for some files with empty UMID tag */
            av_log(mxf->fc, AV_LOG_ERROR, "local tag %#04x with 0 size\n", tag);
            continue;
        }
        if (tag > 0x7FFF) { /* dynamic tag */
            int i;
            for (i = 0; i < mxf->local_tags_count; i++) {
                int local_tag = AV_RB16(mxf->local_tags+i*18);
                if (local_tag == tag) {
                    memcpy(uid, mxf->local_tags+i*18+2, 16);
                    av_log(mxf->fc, AV_LOG_TRACE, "local tag %#04x\n", local_tag);
                    PRINT_KEY(mxf->fc, "uid", uid);
                }
            }
        }
        if (ctx_size && tag == 0x3C0A) {
            avio_read(pb, ctx->uid, 16);
        } else if ((ret = read_child(ctx, pb, tag, size, uid, -1)) < 0) {
            mxf_free_metadataset(&ctx, !!ctx_size);
            return ret;
        }

        /* Accept the 64k local set limit being exceeded (Avid). Don't accept
         * it extending past the end of the KLV though (zzuf5.mxf). */
        if (avio_tell(pb) > klv_end) {
            if (ctx_size) {
                ctx->type = type;
                mxf_free_metadataset(&ctx, !!ctx_size);
            }

            av_log(mxf->fc, AV_LOG_ERROR,
                   "local tag %#04x extends past end of local set @ %#"PRIx64"\n",
                   tag, klv->offset);
            return AVERROR_INVALIDDATA;
        } else if (avio_tell(pb) <= next)   /* only seek forward, else this can loop for a long time */
            avio_seek(pb, next, SEEK_SET);
    }
    if (ctx_size) ctx->type = type;
    return ctx_size ? mxf_add_metadata_set(mxf, ctx) : 0;
}

/**
 * Matches any partition pack key, in other words:
 * - HeaderPartition
 * - BodyPartition
 * - FooterPartition
 * @return non-zero if the key is a partition pack key, zero otherwise
 */
static int mxf_is_partition_pack_key(UID key)
{
    //NOTE: this is a little lax since it doesn't constraint key[14]
    return !memcmp(key, mxf_header_partition_pack_key, 13) &&
            key[13] >= 2 && key[13] <= 4;
}

/**
 * Parses a metadata KLV
 * @return <0 on error, 0 otherwise
 */
static int mxf_parse_klv(MXFContext *mxf, KLVPacket klv, MXFMetadataReadFunc *read,
                                     int ctx_size, enum MXFMetadataSetType type)
{
    AVFormatContext *s = mxf->fc;
    int res;
    if (klv.key[5] == 0x53) {
        res = mxf_read_local_tags(mxf, &klv, read, ctx_size, type);
    } else {
        uint64_t next = avio_tell(s->pb) + klv.length;
        res = read(mxf, s->pb, 0, klv.length, klv.key, klv.offset);

        /* only seek forward, else this can loop for a long time */
        if (avio_tell(s->pb) > next) {
            av_log(s, AV_LOG_ERROR, "read past end of KLV @ %#"PRIx64"\n",
                   klv.offset);
            return AVERROR_INVALIDDATA;
        }

        avio_seek(s->pb, next, SEEK_SET);
    }
    if (res < 0) {
        av_log(s, AV_LOG_ERROR, "error reading header metadata\n");
        return res;
    }
    return 0;
}

/**
 * Seeks to the previous partition and parses it, if possible
 * @return <= 0 if we should stop parsing, > 0 if we should keep going
 */
static int mxf_seek_to_previous_partition(MXFContext *mxf)
{
    AVIOContext *pb = mxf->fc->pb;
    KLVPacket klv;
    int64_t current_partition_ofs;
    int ret;

    if (!mxf->current_partition ||
        mxf->run_in + mxf->current_partition->previous_partition <= mxf->last_forward_tell)
        return 0;   /* we've parsed all partitions */

    /* seek to previous partition */
    current_partition_ofs = mxf->current_partition->pack_ofs;   //includes run-in
    avio_seek(pb, mxf->run_in + mxf->current_partition->previous_partition, SEEK_SET);
    mxf->current_partition = NULL;

    av_log(mxf->fc, AV_LOG_TRACE, "seeking to previous partition\n");

    /* Make sure this is actually a PartitionPack, and if so parse it.
     * See deadlock2.mxf
     */
    if ((ret = klv_read_packet(&klv, pb)) < 0) {
        av_log(mxf->fc, AV_LOG_ERROR, "failed to read PartitionPack KLV\n");
        return ret;
    }

    if (!mxf_is_partition_pack_key(klv.key)) {
        av_log(mxf->fc, AV_LOG_ERROR, "PreviousPartition @ %" PRIx64 " isn't a PartitionPack\n", klv.offset);
        return AVERROR_INVALIDDATA;
    }

    /* We can't just check ofs >= current_partition_ofs because PreviousPartition
     * can point to just before the current partition, causing klv_read_packet()
     * to sync back up to it. See deadlock3.mxf
     */
    if (klv.offset >= current_partition_ofs) {
        av_log(mxf->fc, AV_LOG_ERROR, "PreviousPartition for PartitionPack @ %"
               PRIx64 " indirectly points to itself\n", current_partition_ofs);
        return AVERROR_INVALIDDATA;
    }

    if ((ret = mxf_parse_klv(mxf, klv, mxf_read_partition_pack, 0, 0)) < 0)
        return ret;

    return 1;
}

/**
 * Called when essence is encountered
 * @return <= 0 if we should stop parsing, > 0 if we should keep going
 */
static int mxf_parse_handle_essence(MXFContext *mxf)
{
    AVIOContext *pb = mxf->fc->pb;
    int64_t ret;

    if (mxf->parsing_backward) {
        return mxf_seek_to_previous_partition(mxf);
    } else {
        if (!mxf->footer_partition) {
            av_log(mxf->fc, AV_LOG_TRACE, "no FooterPartition\n");
            return 0;
        }

        av_log(mxf->fc, AV_LOG_TRACE, "seeking to FooterPartition\n");

        /* remember where we were so we don't end up seeking further back than this */
        mxf->last_forward_tell = avio_tell(pb);

<<<<<<< HEAD
        if (!pb->seekable) {
            av_log(mxf->fc, AV_LOG_INFO, "file is not seekable - not parsing FooterPartition\n");
=======
        if (!(pb->seekable & AVIO_SEEKABLE_NORMAL)) {
            av_log(mxf->fc, AV_LOG_INFO, "file is not seekable - not parsing last partition\n");
>>>>>>> 83548fe8
            return -1;
        }

        /* seek to FooterPartition and parse backward */
        if ((ret = avio_seek(pb, mxf->run_in + mxf->footer_partition, SEEK_SET)) < 0) {
            av_log(mxf->fc, AV_LOG_ERROR,
                   "failed to seek to FooterPartition @ 0x%" PRIx64
                   " (%"PRId64") - partial file?\n",
                   mxf->run_in + mxf->footer_partition, ret);
            return ret;
        }

        mxf->current_partition = NULL;
        mxf->parsing_backward = 1;
    }

    return 1;
}

/**
 * Called when the next partition or EOF is encountered
 * @return <= 0 if we should stop parsing, > 0 if we should keep going
 */
static int mxf_parse_handle_partition_or_eof(MXFContext *mxf)
{
    return mxf->parsing_backward ? mxf_seek_to_previous_partition(mxf) : 1;
}

/**
 * Figures out the proper offset and length of the essence container in each partition
 */
static void mxf_compute_essence_containers(MXFContext *mxf)
{
    int x;

    /* everything is already correct */
    if (mxf->op == OPAtom)
        return;

    for (x = 0; x < mxf->partitions_count; x++) {
        MXFPartition *p = &mxf->partitions[x];

        if (!p->body_sid)
            continue;       /* BodySID == 0 -> no essence */

        if (x >= mxf->partitions_count - 1)
            break;          /* FooterPartition - can't compute length (and we don't need to) */

        /* essence container spans to the next partition */
        p->essence_length = mxf->partitions[x+1].this_partition - p->essence_offset;

        if (p->essence_length < 0) {
            /* next ThisPartition < essence_offset */
            p->essence_length = 0;
            av_log(mxf->fc, AV_LOG_ERROR,
                   "partition %i: bad ThisPartition = %"PRIX64"\n",
                   x+1, mxf->partitions[x+1].this_partition);
        }
    }
}

static int64_t round_to_kag(int64_t position, int kag_size)
{
    /* TODO: account for run-in? the spec isn't clear whether KAG should account for it */
    /* NOTE: kag_size may be any integer between 1 - 2^10 */
    int64_t ret = (position / kag_size) * kag_size;
    return ret == position ? ret : ret + kag_size;
}

static int is_pcm(enum AVCodecID codec_id)
{
    /* we only care about "normal" PCM codecs until we get samples */
    return codec_id >= AV_CODEC_ID_PCM_S16LE && codec_id < AV_CODEC_ID_PCM_S24DAUD;
}

static AVStream* mxf_get_opatom_stream(MXFContext *mxf)
{
    int i;

    if (mxf->op != OPAtom)
        return NULL;

    for (i = 0; i < mxf->fc->nb_streams; i++) {
        if (mxf->fc->streams[i]->codecpar->codec_type == AVMEDIA_TYPE_DATA)
            continue;
        return mxf->fc->streams[i];
    }
    return NULL;
}

/**
 * Deal with the case where for some audio atoms EditUnitByteCount is
 * very small (2, 4..). In those cases we should read more than one
 * sample per call to mxf_read_packet().
 */
static void mxf_handle_small_eubc(AVFormatContext *s)
{
    MXFContext *mxf = s->priv_data;

    /* assuming non-OPAtom == frame wrapped
     * no sane writer would wrap 2 byte PCM packets with 20 byte headers.. */
    AVStream *st = mxf_get_opatom_stream(mxf);
    if (!st)
        return;

    /* expect PCM with exactly one index table segment and a small (< 32) EUBC */
    if (st->codecpar->codec_type != AVMEDIA_TYPE_AUDIO         ||
        !is_pcm(st->codecpar->codec_id)                        ||
        mxf->nb_index_tables != 1                              ||
        mxf->index_tables[0].nb_segments != 1                  ||
        mxf->index_tables[0].segments[0]->edit_unit_byte_count >= 32)
        return;

    /* arbitrarily default to 48 kHz PAL audio frame size */
    /* TODO: We could compute this from the ratio between the audio
     *       and video edit rates for 48 kHz NTSC we could use the
     *       1802-1802-1802-1802-1801 pattern. */
    mxf->edit_units_per_packet = 1920;
}

/**
 * Deal with the case where OPAtom files does not have any IndexTableSegments.
 */
static int mxf_handle_missing_index_segment(MXFContext *mxf)
{
    AVFormatContext *s = mxf->fc;
    AVStream *st = NULL;
    MXFIndexTableSegment *segment = NULL;
    MXFPartition *p = NULL;
    int essence_partition_count = 0;
    int i, ret;

    st = mxf_get_opatom_stream(mxf);
    if (!st)
        return 0;

    /* TODO: support raw video without an index if they exist */
    if (st->codecpar->codec_type != AVMEDIA_TYPE_AUDIO || !is_pcm(st->codecpar->codec_id))
        return 0;

    /* check if file already has a IndexTableSegment */
    for (i = 0; i < mxf->metadata_sets_count; i++) {
        if (mxf->metadata_sets[i]->type == IndexTableSegment)
            return 0;
    }

    /* find the essence partition */
    for (i = 0; i < mxf->partitions_count; i++) {
        /* BodySID == 0 -> no essence */
        if (!mxf->partitions[i].body_sid)
            continue;

        p = &mxf->partitions[i];
        essence_partition_count++;
    }

    /* only handle files with a single essence partition */
    if (essence_partition_count != 1)
        return 0;

    if (!(segment = av_mallocz(sizeof(*segment))))
        return AVERROR(ENOMEM);

    if ((ret = mxf_add_metadata_set(mxf, segment))) {
        mxf_free_metadataset((MXFMetadataSet**)&segment, 1);
        return ret;
    }

    segment->type = IndexTableSegment;
    /* stream will be treated as small EditUnitByteCount */
    segment->edit_unit_byte_count = (av_get_bits_per_sample(st->codecpar->codec_id) * st->codecpar->channels) >> 3;
    segment->index_start_position = 0;
    segment->index_duration = s->streams[0]->duration;
    segment->index_sid = p->index_sid;
    segment->body_sid = p->body_sid;
    return 0;
}

static void mxf_read_random_index_pack(AVFormatContext *s)
{
    MXFContext *mxf = s->priv_data;
    uint32_t length;
    int64_t file_size, max_rip_length, min_rip_length;
    KLVPacket klv;

    if (!(s->pb->seekable & AVIO_SEEKABLE_NORMAL))
        return;

    file_size = avio_size(s->pb);

    /* S377m says to check the RIP length for "silly" values, without defining "silly".
     * The limit below assumes a file with nothing but partition packs and a RIP.
     * Before changing this, consider that a muxer may place each sample in its own partition.
     *
     * 105 is the size of the smallest possible PartitionPack
     * 12 is the size of each RIP entry
     * 28 is the size of the RIP header and footer, assuming an 8-byte BER
     */
    max_rip_length = ((file_size - mxf->run_in) / 105) * 12 + 28;
    max_rip_length = FFMIN(max_rip_length, INT_MAX); //2 GiB and up is also silly

    /* We're only interested in RIPs with at least two entries.. */
    min_rip_length = 16+1+24+4;

    /* See S377m section 11 */
    avio_seek(s->pb, file_size - 4, SEEK_SET);
    length = avio_rb32(s->pb);

    if (length < min_rip_length || length > max_rip_length)
        goto end;
    avio_seek(s->pb, file_size - length, SEEK_SET);
    if (klv_read_packet(&klv, s->pb) < 0 ||
        !IS_KLV_KEY(klv.key, mxf_random_index_pack_key) ||
        klv.length != length - 20)
        goto end;

    avio_skip(s->pb, klv.length - 12);
    mxf->footer_partition = avio_rb64(s->pb);

    /* sanity check */
    if (mxf->run_in + mxf->footer_partition >= file_size) {
        av_log(s, AV_LOG_WARNING, "bad FooterPartition in RIP - ignoring\n");
        mxf->footer_partition = 0;
    }

end:
    avio_seek(s->pb, mxf->run_in, SEEK_SET);
}

static int mxf_read_header(AVFormatContext *s)
{
    MXFContext *mxf = s->priv_data;
    KLVPacket klv;
    int64_t essence_offset = 0;
    int ret;

    mxf->last_forward_tell = INT64_MAX;
    mxf->edit_units_per_packet = 1;

    if (!mxf_read_sync(s->pb, mxf_header_partition_pack_key, 14)) {
        av_log(s, AV_LOG_ERROR, "could not find header partition pack key\n");
        return AVERROR_INVALIDDATA;
    }
    avio_seek(s->pb, -14, SEEK_CUR);
    mxf->fc = s;
    mxf->run_in = avio_tell(s->pb);

    mxf_read_random_index_pack(s);

    while (!avio_feof(s->pb)) {
        const MXFMetadataReadTableEntry *metadata;

        if (klv_read_packet(&klv, s->pb) < 0) {
            /* EOF - seek to previous partition or stop */
            if(mxf_parse_handle_partition_or_eof(mxf) <= 0)
                break;
            else
                continue;
        }

        PRINT_KEY(s, "read header", klv.key);
        av_log(s, AV_LOG_TRACE, "size %"PRIu64" offset %#"PRIx64"\n", klv.length, klv.offset);
        if (IS_KLV_KEY(klv.key, mxf_encrypted_triplet_key) ||
            IS_KLV_KEY(klv.key, mxf_essence_element_key) ||
            IS_KLV_KEY(klv.key, mxf_avid_essence_element_key) ||
            IS_KLV_KEY(klv.key, mxf_system_item_key)) {

            if (!mxf->current_partition) {
                av_log(mxf->fc, AV_LOG_ERROR, "found essence prior to first PartitionPack\n");
                return AVERROR_INVALIDDATA;
            }

            if (!mxf->current_partition->essence_offset) {
                /* for OP1a we compute essence_offset
                 * for OPAtom we point essence_offset after the KL (usually op1a_essence_offset + 20 or 25)
                 * TODO: for OP1a we could eliminate this entire if statement, always stopping parsing at op1a_essence_offset
                 *       for OPAtom we still need the actual essence_offset though (the KL's length can vary)
                 */
                int64_t op1a_essence_offset =
                    round_to_kag(mxf->current_partition->this_partition +
                                 mxf->current_partition->pack_length,       mxf->current_partition->kag_size) +
                    round_to_kag(mxf->current_partition->header_byte_count, mxf->current_partition->kag_size) +
                    round_to_kag(mxf->current_partition->index_byte_count,  mxf->current_partition->kag_size);

                if (mxf->op == OPAtom) {
                    /* point essence_offset to the actual data
                    * OPAtom has all the essence in one big KLV
                    */
                    mxf->current_partition->essence_offset = avio_tell(s->pb);
                    mxf->current_partition->essence_length = klv.length;
                } else {
                    /* NOTE: op1a_essence_offset may be less than to klv.offset (C0023S01.mxf)  */
                    mxf->current_partition->essence_offset = op1a_essence_offset;
                }
            }

            if (!essence_offset)
                essence_offset = klv.offset;

            /* seek to footer, previous partition or stop */
            if (mxf_parse_handle_essence(mxf) <= 0)
                break;
            continue;
        } else if (mxf_is_partition_pack_key(klv.key) && mxf->current_partition) {
            /* next partition pack - keep going, seek to previous partition or stop */
            if(mxf_parse_handle_partition_or_eof(mxf) <= 0)
                break;
            else if (mxf->parsing_backward)
                continue;
            /* we're still parsing forward. proceed to parsing this partition pack */
        }

        for (metadata = mxf_metadata_read_table; metadata->read; metadata++) {
            if (IS_KLV_KEY(klv.key, metadata->key)) {
                if ((ret = mxf_parse_klv(mxf, klv, metadata->read, metadata->ctx_size, metadata->type)) < 0)
                    goto fail;
                break;
            }
        }
        if (!metadata->read) {
            av_log(s, AV_LOG_VERBOSE, "Dark key " PRIxUID "\n",
                            UID_ARG(klv.key));
            avio_skip(s->pb, klv.length);
        }
    }
    /* FIXME avoid seek */
    if (!essence_offset)  {
        av_log(s, AV_LOG_ERROR, "no essence\n");
        ret = AVERROR_INVALIDDATA;
        goto fail;
    }
    avio_seek(s->pb, essence_offset, SEEK_SET);

    mxf_compute_essence_containers(mxf);

    /* we need to do this before computing the index tables
     * to be able to fill in zero IndexDurations with st->duration */
    if ((ret = mxf_parse_structural_metadata(mxf)) < 0)
        goto fail;

    mxf_handle_missing_index_segment(mxf);
    if ((ret = mxf_compute_index_tables(mxf)) < 0)
        goto fail;

    if (mxf->nb_index_tables > 1) {
        /* TODO: look up which IndexSID to use via EssenceContainerData */
        av_log(mxf->fc, AV_LOG_INFO, "got %i index tables - only the first one (IndexSID %i) will be used\n",
               mxf->nb_index_tables, mxf->index_tables[0].index_sid);
    } else if (mxf->nb_index_tables == 0 && mxf->op == OPAtom) {
        av_log(mxf->fc, AV_LOG_ERROR, "cannot demux OPAtom without an index\n");
        ret = AVERROR_INVALIDDATA;
        goto fail;
    }

    mxf_handle_small_eubc(s);

    return 0;
fail:
    mxf_read_close(s);

    return ret;
}

/**
 * Sets mxf->current_edit_unit based on what offset we're currently at.
 * @return next_ofs if OK, <0 on error
 */
static int64_t mxf_set_current_edit_unit(MXFContext *mxf, int64_t current_offset)
{
    int64_t last_ofs = -1, next_ofs = -1;
    MXFIndexTable *t = &mxf->index_tables[0];

    /* this is called from the OP1a demuxing logic, which means there
     * may be no index tables */
    if (mxf->nb_index_tables <= 0)
        return -1;

    /* find mxf->current_edit_unit so that the next edit unit starts ahead of current_offset */
    while (mxf->current_edit_unit >= 0) {
        if (mxf_edit_unit_absolute_offset(mxf, t, mxf->current_edit_unit + 1, NULL, &next_ofs, 0) < 0)
            return -1;

        if (next_ofs <= last_ofs) {
            /* large next_ofs didn't change or current_edit_unit wrapped
             * around this fixes the infinite loop on zzuf3.mxf */
            av_log(mxf->fc, AV_LOG_ERROR,
                   "next_ofs didn't change. not deriving packet timestamps\n");
            return -1;
        }

        if (next_ofs > current_offset)
            break;

        last_ofs = next_ofs;
        mxf->current_edit_unit++;
    }

    /* not checking mxf->current_edit_unit >= t->nb_ptses here since CBR files may lack IndexEntryArrays */
    if (mxf->current_edit_unit < 0)
        return -1;

    return next_ofs;
}

static int mxf_compute_sample_count(MXFContext *mxf, int stream_index,
                                    uint64_t *sample_count)
{
    int i, total = 0, size = 0;
    AVStream *st = mxf->fc->streams[stream_index];
    MXFTrack *track = st->priv_data;
    AVRational time_base = av_inv_q(track->edit_rate);
    AVRational sample_rate = av_inv_q(st->time_base);
    const MXFSamplesPerFrame *spf = NULL;

    if ((sample_rate.num / sample_rate.den) == 48000)
        spf = ff_mxf_get_samples_per_frame(mxf->fc, time_base);
    if (!spf) {
        int remainder = (sample_rate.num * time_base.num) %
                        (time_base.den * sample_rate.den);
        *sample_count = av_q2d(av_mul_q((AVRational){mxf->current_edit_unit, 1},
                                        av_mul_q(sample_rate, time_base)));
        if (remainder)
            av_log(mxf->fc, AV_LOG_WARNING,
                   "seeking detected on stream #%d with time base (%d/%d) and "
                   "sample rate (%d/%d), audio pts won't be accurate.\n",
                   stream_index, time_base.num, time_base.den,
                   sample_rate.num, sample_rate.den);
        return 0;
    }

    while (spf->samples_per_frame[size]) {
        total += spf->samples_per_frame[size];
        size++;
    }

    av_assert2(size);

    *sample_count = (mxf->current_edit_unit / size) * (uint64_t)total;
    for (i = 0; i < mxf->current_edit_unit % size; i++) {
        *sample_count += spf->samples_per_frame[i];
    }

    return 0;
}

static int mxf_set_audio_pts(MXFContext *mxf, AVCodecParameters *par,
                             AVPacket *pkt)
{
    MXFTrack *track = mxf->fc->streams[pkt->stream_index]->priv_data;
    int64_t bits_per_sample = par->bits_per_coded_sample;

    if (!bits_per_sample)
        bits_per_sample = av_get_bits_per_sample(par->codec_id);

    pkt->pts = track->sample_count;

    if (   par->channels <= 0
        || bits_per_sample <= 0
        || par->channels * (int64_t)bits_per_sample < 8)
        return AVERROR(EINVAL);
    track->sample_count += pkt->size / (par->channels * (int64_t)bits_per_sample / 8);
    return 0;
}

static int mxf_read_packet_old(AVFormatContext *s, AVPacket *pkt)
{
    KLVPacket klv;
    MXFContext *mxf = s->priv_data;
    int ret;

    while ((ret = klv_read_packet(&klv, s->pb)) == 0) {
        PRINT_KEY(s, "read packet", klv.key);
        av_log(s, AV_LOG_TRACE, "size %"PRIu64" offset %#"PRIx64"\n", klv.length, klv.offset);
        if (IS_KLV_KEY(klv.key, mxf_encrypted_triplet_key)) {
            ret = mxf_decrypt_triplet(s, pkt, &klv);
            if (ret < 0) {
                av_log(s, AV_LOG_ERROR, "invalid encoded triplet\n");
                return ret;
            }
            return 0;
        }
        if (IS_KLV_KEY(klv.key, mxf_essence_element_key) ||
            IS_KLV_KEY(klv.key, mxf_canopus_essence_element_key) ||
            IS_KLV_KEY(klv.key, mxf_avid_essence_element_key)) {
            int index = mxf_get_stream_index(s, &klv);
            int64_t next_ofs, next_klv;
            AVStream *st;
            MXFTrack *track;
            AVCodecParameters *par;

            if (index < 0) {
                av_log(s, AV_LOG_ERROR,
                       "error getting stream index %"PRIu32"\n",
                       AV_RB32(klv.key + 12));
                goto skip;
            }

            st = s->streams[index];
            track = st->priv_data;

            if (s->streams[index]->discard == AVDISCARD_ALL)
                goto skip;

            next_klv = avio_tell(s->pb) + klv.length;
            next_ofs = mxf_set_current_edit_unit(mxf, klv.offset);

            if (next_ofs >= 0 && next_klv > next_ofs) {
                /* if this check is hit then it's possible OPAtom was treated as OP1a
                 * truncate the packet since it's probably very large (>2 GiB is common) */
                avpriv_request_sample(s,
                                      "OPAtom misinterpreted as OP1a? "
                                      "KLV for edit unit %i extending into "
                                      "next edit unit",
                                      mxf->current_edit_unit);
                klv.length = next_ofs - avio_tell(s->pb);
            }

            /* check for 8 channels AES3 element */
            if (klv.key[12] == 0x06 && klv.key[13] == 0x01 && klv.key[14] == 0x10) {
                ret = mxf_get_d10_aes3_packet(s->pb, s->streams[index],
                                              pkt, klv.length);
                if (ret < 0) {
                    av_log(s, AV_LOG_ERROR, "error reading D-10 aes3 frame\n");
                    return ret;
                }
            } else {
                ret = av_get_packet(s->pb, pkt, klv.length);
                if (ret < 0)
                    return ret;
            }
            pkt->stream_index = index;
            pkt->pos = klv.offset;

            par = st->codecpar;

            if (par->codec_type == AVMEDIA_TYPE_VIDEO && next_ofs >= 0) {
                /* mxf->current_edit_unit good - see if we have an
                 * index table to derive timestamps from */
                MXFIndexTable *t = &mxf->index_tables[0];

                if (mxf->nb_index_tables >= 1 && mxf->current_edit_unit < t->nb_ptses) {
                    pkt->dts = mxf->current_edit_unit + t->first_dts;
                    pkt->pts = t->ptses[mxf->current_edit_unit];
                } else if (track && track->intra_only) {
                    /* intra-only -> PTS = EditUnit.
                     * let utils.c figure out DTS since it can be < PTS if low_delay = 0 (Sony IMX30) */
                    pkt->pts = mxf->current_edit_unit;
                }
            } else if (par->codec_type == AVMEDIA_TYPE_AUDIO) {
                ret = mxf_set_audio_pts(mxf, par, pkt);
                if (ret < 0)
                    return ret;
            }

            /* seek for truncated packets */
            avio_seek(s->pb, next_klv, SEEK_SET);

            return 0;
        } else
        skip:
            avio_skip(s->pb, klv.length);
    }
    return avio_feof(s->pb) ? AVERROR_EOF : ret;
}

static int mxf_read_packet(AVFormatContext *s, AVPacket *pkt)
{
    MXFContext *mxf = s->priv_data;
    int ret, size;
    int64_t ret64, pos, next_pos;
    AVStream *st;
    MXFIndexTable *t;
    int edit_units;

    if (mxf->op != OPAtom)
        return mxf_read_packet_old(s, pkt);

    // If we have no streams then we basically are at EOF
    st = mxf_get_opatom_stream(mxf);
    if (!st)
        return AVERROR_EOF;

    /* OPAtom - clip wrapped demuxing */
    /* NOTE: mxf_read_header() makes sure nb_index_tables > 0 for OPAtom */
    t = &mxf->index_tables[0];

    if (mxf->current_edit_unit >= st->duration)
        return AVERROR_EOF;

    edit_units = FFMIN(mxf->edit_units_per_packet, st->duration - mxf->current_edit_unit);

    if ((ret = mxf_edit_unit_absolute_offset(mxf, t, mxf->current_edit_unit, NULL, &pos, 1)) < 0)
        return ret;

    /* compute size by finding the next edit unit or the end of the essence container
     * not pretty, but it works */
    if ((ret = mxf_edit_unit_absolute_offset(mxf, t, mxf->current_edit_unit + edit_units, NULL, &next_pos, 0)) < 0 &&
        (next_pos = mxf_essence_container_end(mxf, t->body_sid)) <= 0) {
        av_log(s, AV_LOG_ERROR, "unable to compute the size of the last packet\n");
        return AVERROR_INVALIDDATA;
    }

    if ((size = next_pos - pos) <= 0) {
        av_log(s, AV_LOG_ERROR, "bad size: %i\n", size);
        return AVERROR_INVALIDDATA;
    }

    if ((ret64 = avio_seek(s->pb, pos, SEEK_SET)) < 0)
        return ret64;

    if ((size = av_get_packet(s->pb, pkt, size)) < 0)
        return size;

    pkt->stream_index = st->index;

    if (st->codecpar->codec_type == AVMEDIA_TYPE_VIDEO && t->ptses &&
        mxf->current_edit_unit >= 0 && mxf->current_edit_unit < t->nb_ptses) {
        pkt->dts = mxf->current_edit_unit + t->first_dts;
        pkt->pts = t->ptses[mxf->current_edit_unit];
    } else if (st->codecpar->codec_type == AVMEDIA_TYPE_AUDIO) {
        int ret = mxf_set_audio_pts(mxf, st->codecpar, pkt);
        if (ret < 0)
            return ret;
    }

    mxf->current_edit_unit += edit_units;

    return 0;
}

static int mxf_read_close(AVFormatContext *s)
{
    MXFContext *mxf = s->priv_data;
    int i;

    av_freep(&mxf->packages_refs);

    for (i = 0; i < s->nb_streams; i++)
        s->streams[i]->priv_data = NULL;

    for (i = 0; i < mxf->metadata_sets_count; i++) {
        mxf_free_metadataset(mxf->metadata_sets + i, 1);
    }
    av_freep(&mxf->partitions);
    av_freep(&mxf->metadata_sets);
    av_freep(&mxf->aesc);
    av_freep(&mxf->local_tags);

    if (mxf->index_tables) {
        for (i = 0; i < mxf->nb_index_tables; i++) {
            av_freep(&mxf->index_tables[i].segments);
            av_freep(&mxf->index_tables[i].ptses);
            av_freep(&mxf->index_tables[i].fake_index);
            av_freep(&mxf->index_tables[i].offsets);
        }
    }
    av_freep(&mxf->index_tables);

    return 0;
}

static int mxf_probe(AVProbeData *p) {
    const uint8_t *bufp = p->buf;
    const uint8_t *end = p->buf + p->buf_size;

    if (p->buf_size < sizeof(mxf_header_partition_pack_key))
        return 0;

    /* Must skip Run-In Sequence and search for MXF header partition pack key SMPTE 377M 5.5 */
    end -= sizeof(mxf_header_partition_pack_key);

    for (; bufp < end;) {
        if (!((bufp[13] - 1) & 0xF2)){
            if (AV_RN32(bufp   ) == AV_RN32(mxf_header_partition_pack_key   ) &&
                AV_RN32(bufp+ 4) == AV_RN32(mxf_header_partition_pack_key+ 4) &&
                AV_RN32(bufp+ 8) == AV_RN32(mxf_header_partition_pack_key+ 8) &&
                AV_RN16(bufp+12) == AV_RN16(mxf_header_partition_pack_key+12))
                return AVPROBE_SCORE_MAX;
            bufp ++;
        } else
            bufp += 10;
    }

    return 0;
}

/* rudimentary byte seek */
/* XXX: use MXF Index */
static int mxf_read_seek(AVFormatContext *s, int stream_index, int64_t sample_time, int flags)
{
    AVStream *st = s->streams[stream_index];
    int64_t seconds;
    MXFContext* mxf = s->priv_data;
    int64_t seekpos;
    int i, ret;
    MXFIndexTable *t;
    MXFTrack *source_track = st->priv_data;

    if(st->codecpar->codec_type == AVMEDIA_TYPE_DATA)
        return 0;

    /* if audio then truncate sample_time to EditRate */
    if (st->codecpar->codec_type == AVMEDIA_TYPE_AUDIO)
        sample_time = av_rescale_q(sample_time, st->time_base,
                                   av_inv_q(source_track->edit_rate));

    if (mxf->nb_index_tables <= 0) {
    if (!s->bit_rate)
        return AVERROR_INVALIDDATA;
    if (sample_time < 0)
        sample_time = 0;
    seconds = av_rescale(sample_time, st->time_base.num, st->time_base.den);

    seekpos = avio_seek(s->pb, (s->bit_rate * seconds) >> 3, SEEK_SET);
    if (seekpos < 0)
        return seekpos;

    ff_update_cur_dts(s, st, sample_time);
    mxf->current_edit_unit = sample_time;
    } else {
        t = &mxf->index_tables[0];

        /* clamp above zero, else ff_index_search_timestamp() returns negative
         * this also means we allow seeking before the start */
        sample_time = FFMAX(sample_time, 0);

        if (t->fake_index) {
            /* The first frames may not be keyframes in presentation order, so
             * we have to advance the target to be able to find the first
             * keyframe backwards... */
            if (!(flags & AVSEEK_FLAG_ANY) &&
                (flags & AVSEEK_FLAG_BACKWARD) &&
                t->ptses[0] != AV_NOPTS_VALUE &&
                sample_time < t->ptses[0] &&
                (t->fake_index[t->ptses[0]].flags & AVINDEX_KEYFRAME))
                sample_time = t->ptses[0];

            /* behave as if we have a proper index */
            if ((sample_time = ff_index_search_timestamp(t->fake_index, t->nb_ptses, sample_time, flags)) < 0)
                return sample_time;
            /* get the stored order index from the display order index */
            sample_time += t->offsets[sample_time];
        } else {
            /* no IndexEntryArray (one or more CBR segments)
             * make sure we don't seek past the end */
            sample_time = FFMIN(sample_time, source_track->original_duration - 1);
        }

        if ((ret = mxf_edit_unit_absolute_offset(mxf, t, sample_time, &sample_time, &seekpos, 1)) < 0)
            return ret;

        ff_update_cur_dts(s, st, sample_time);
        mxf->current_edit_unit = sample_time;
        avio_seek(s->pb, seekpos, SEEK_SET);
    }

    // Update all tracks sample count
    for (i = 0; i < s->nb_streams; i++) {
        AVStream *cur_st = s->streams[i];
        MXFTrack *cur_track = cur_st->priv_data;
        uint64_t current_sample_count = 0;
        if (cur_st->codecpar->codec_type == AVMEDIA_TYPE_AUDIO) {
            ret = mxf_compute_sample_count(mxf, i, &current_sample_count);
            if (ret < 0)
                return ret;

            cur_track->sample_count = current_sample_count;
        }
    }
    return 0;
}

AVInputFormat ff_mxf_demuxer = {
    .name           = "mxf",
    .long_name      = NULL_IF_CONFIG_SMALL("MXF (Material eXchange Format)"),
    .flags          = AVFMT_SEEK_TO_PTS,
    .priv_data_size = sizeof(MXFContext),
    .read_probe     = mxf_probe,
    .read_header    = mxf_read_header,
    .read_packet    = mxf_read_packet,
    .read_close     = mxf_read_close,
    .read_seek      = mxf_read_seek,
};<|MERGE_RESOLUTION|>--- conflicted
+++ resolved
@@ -2590,13 +2590,8 @@
         /* remember where we were so we don't end up seeking further back than this */
         mxf->last_forward_tell = avio_tell(pb);
 
-<<<<<<< HEAD
-        if (!pb->seekable) {
+        if (!(pb->seekable & AVIO_SEEKABLE_NORMAL)) {
             av_log(mxf->fc, AV_LOG_INFO, "file is not seekable - not parsing FooterPartition\n");
-=======
-        if (!(pb->seekable & AVIO_SEEKABLE_NORMAL)) {
-            av_log(mxf->fc, AV_LOG_INFO, "file is not seekable - not parsing last partition\n");
->>>>>>> 83548fe8
             return -1;
         }
 

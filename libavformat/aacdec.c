/*
 * raw ADTS AAC demuxer
 * Copyright (c) 2008 Michael Niedermayer <michaelni@gmx.at>
 * Copyright (c) 2009 Robert Swain ( rob opendot cl )
 *
 * This file is part of FFmpeg.
 *
 * FFmpeg is free software; you can redistribute it and/or
 * modify it under the terms of the GNU Lesser General Public
 * License as published by the Free Software Foundation; either
 * version 2.1 of the License, or (at your option) any later version.
 *
 * FFmpeg is distributed in the hope that it will be useful,
 * but WITHOUT ANY WARRANTY; without even the implied warranty of
 * MERCHANTABILITY or FITNESS FOR A PARTICULAR PURPOSE.  See the GNU
 * Lesser General Public License for more details.
 *
 * You should have received a copy of the GNU Lesser General Public
 * License along with FFmpeg; if not, write to the Free Software
 * Foundation, Inc., 51 Franklin Street, Fifth Floor, Boston, MA 02110-1301 USA
 */

#include "libavutil/intreadwrite.h"
#include "avformat.h"
#include "internal.h"
#include "rawdec.h"
#include "id3v1.h"
#include "apetag.h"

static int adts_aac_probe(AVProbeData *p)
{
    int max_frames = 0, first_frames = 0;
    int fsize, frames;
    const uint8_t *buf0 = p->buf;
    const uint8_t *buf2;
    const uint8_t *buf;
    const uint8_t *end = buf0 + p->buf_size - 7;

    buf = buf0;

    for (; buf < end; buf = buf2 + 1) {
        buf2 = buf;

        for (frames = 0; buf2 < end; frames++) {
            uint32_t header = AV_RB16(buf2);
            if ((header & 0xFFF6) != 0xFFF0) {
                if (buf != buf0) {
                    // Found something that isn't an ADTS header, starting
                    // from a position other than the start of the buffer.
                    // Discard the count we've accumulated so far since it
                    // probably was a false positive.
                    frames = 0;
                }
                break;
            }
            fsize = (AV_RB32(buf2 + 3) >> 13) & 0x1FFF;
            if (fsize < 7)
                break;
            fsize = FFMIN(fsize, end - buf2);
            buf2 += fsize;
        }
        max_frames = FFMAX(max_frames, frames);
        if (buf == buf0)
            first_frames = frames;
    }

    if (first_frames >= 3)
        return AVPROBE_SCORE_EXTENSION + 1;
    else if (max_frames > 100)
        return AVPROBE_SCORE_EXTENSION;
    else if (max_frames >= 3)
        return AVPROBE_SCORE_EXTENSION / 2;
    else if (max_frames >= 1)
        return 1;
    else
        return 0;
}

static int adts_aac_read_header(AVFormatContext *s)
{
    AVStream *st;

    st = avformat_new_stream(s, NULL);
    if (!st)
        return AVERROR(ENOMEM);

<<<<<<< HEAD
    st->codec->codec_type = AVMEDIA_TYPE_AUDIO;
    st->codec->codec_id   = s->iformat->raw_codec_id;
    st->need_parsing      = AVSTREAM_PARSE_FULL_RAW;
=======
    st->codecpar->codec_type = AVMEDIA_TYPE_AUDIO;
    st->codecpar->codec_id   = s->iformat->raw_codec_id;
    st->need_parsing      = AVSTREAM_PARSE_FULL;
>>>>>>> 9200514a

    ff_id3v1_read(s);
    if (s->pb->seekable &&
        !av_dict_get(s->metadata, "", NULL, AV_DICT_IGNORE_SUFFIX)) {
        int64_t cur = avio_tell(s->pb);
        ff_ape_parse_tag(s);
        avio_seek(s->pb, cur, SEEK_SET);
    }

    // LCM of all possible ADTS sample rates
    avpriv_set_pts_info(st, 64, 1, 28224000);

    return 0;
}

AVInputFormat ff_aac_demuxer = {
    .name         = "aac",
    .long_name    = NULL_IF_CONFIG_SMALL("raw ADTS AAC (Advanced Audio Coding)"),
    .read_probe   = adts_aac_probe,
    .read_header  = adts_aac_read_header,
    .read_packet  = ff_raw_read_partial_packet,
    .flags        = AVFMT_GENERIC_INDEX,
    .extensions   = "aac",
    .mime_type    = "audio/aac,audio/aacp,audio/x-aac",
    .raw_codec_id = AV_CODEC_ID_AAC,
};<|MERGE_RESOLUTION|>--- conflicted
+++ resolved
@@ -84,15 +84,9 @@
     if (!st)
         return AVERROR(ENOMEM);
 
-<<<<<<< HEAD
-    st->codec->codec_type = AVMEDIA_TYPE_AUDIO;
-    st->codec->codec_id   = s->iformat->raw_codec_id;
-    st->need_parsing      = AVSTREAM_PARSE_FULL_RAW;
-=======
     st->codecpar->codec_type = AVMEDIA_TYPE_AUDIO;
     st->codecpar->codec_id   = s->iformat->raw_codec_id;
-    st->need_parsing      = AVSTREAM_PARSE_FULL;
->>>>>>> 9200514a
+    st->need_parsing         = AVSTREAM_PARSE_FULL_RAW;
 
     ff_id3v1_read(s);
     if (s->pb->seekable &&

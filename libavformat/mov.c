--- conflicted
+++ resolved
@@ -691,20 +691,16 @@
 static int mov_read_wfex(MOVContext *c, AVIOContext *pb, MOVAtom atom)
 {
     AVStream *st;
+    int ret;
 
     if (c->fc->nb_streams < 1)
         return 0;
     st = c->fc->streams[c->fc->nb_streams-1];
 
-<<<<<<< HEAD
-    if (ff_get_wav_header(pb, st->codec, atom.size) < 0) {
+    if ((ret = ff_get_wav_header(pb, st->codec, atom.size)) < 0)
         av_log(c->fc, AV_LOG_WARNING, "get_wav_header failed\n");
-    }
-
-    return 0;
-=======
-    return ff_get_wav_header(pb, st->codec, atom.size);
->>>>>>> 2007082d
+
+    return ret;
 }
 
 static int mov_read_pasp(MOVContext *c, AVIOContext *pb, MOVAtom atom)

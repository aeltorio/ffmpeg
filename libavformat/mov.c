--- conflicted
+++ resolved
@@ -3645,11 +3645,7 @@
             av_reduce(&st->avg_frame_rate.num, &st->avg_frame_rate.den,
                       sc->time_scale*(int64_t)sc->nb_frames_for_fps, sc->duration_for_fps, INT_MAX);
         if (st->codec->codec_type == AVMEDIA_TYPE_SUBTITLE) {
-<<<<<<< HEAD
-            if (st->codec->width <= 0 && st->codec->height <= 0) {
-=======
             if (st->codec->width <= 0 || st->codec->height <= 0) {
->>>>>>> 26ba78ad
                 st->codec->width  = sc->width;
                 st->codec->height = sc->height;
             }

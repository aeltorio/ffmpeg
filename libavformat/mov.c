--- conflicted
+++ resolved
@@ -2610,7 +2610,6 @@
     sc->width = width >> 16;
     sc->height = height >> 16;
 
-<<<<<<< HEAD
     //Assign clockwise rotate values based on transform matrix so that
     //we can compensate for iPhone orientation during capture.
 
@@ -2624,7 +2623,8 @@
 
     if (display_matrix[1][0] == 65536 && display_matrix[0][1] == -65536) {
          av_dict_set(&st->metadata, "rotate", "270", 0);
-=======
+    }
+
     // save the matrix when it is not the default identity
     if (display_matrix[0][0] != (1 << 16) ||
         display_matrix[1][1] != (1 << 16) ||
@@ -2642,7 +2642,6 @@
         for (i = 0; i < 3; i++)
             for (j = 0; j < 3; j++)
                 sc->display_matrix[i * 3 + j] = display_matrix[j][i];
->>>>>>> 853cc025
     }
 
     // transform the display width/height according to the matrix
